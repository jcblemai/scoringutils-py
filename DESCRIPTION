Package: scoringutils
Title: Utilities for Scoring and Assessing Predictions
Version: 1.2.2.9000
Language: en-GB
Authors@R: c(
    person(given = "Nikos",
           family = "Bosse",
           role = c("aut", "cre"),
           email = "nikosbosse@gmail.com",
           comment = c(ORCID = "https://orcid.org/0000-0002-7750-5280")),
    person(given = "Sam Abbott",
           role = c("aut"),
           email = "contact@samabbott.co.uk",
           comment = c(ORCID = "0000-0001-8057-8037")), 
    person(given = "Hugo",
           family = "Gruson",
           role = c("aut"),
           email = "hugo.gruson@lshtm.ac.uk",
           comment = c(ORCID = "https://orcid.org/0000-0002-4094-1476")),
    person(given = "Johannes Bracher",
           role = c("ctb"),
           email = "johannes.bracher@kit.edu",
           comment = c(ORCID = "0000-0002-3777-1410")), 
    person(given = "Toshiaki Asakura",
           role = c("ctb"),
           email = "toshiaki.asa9ra@gmail.com",
           comment = c(ORCID = "0000-0001-8838-785X")), 
    person("Sebastian", "Funk", 
            email = "sebastian.funk@lshtm.ac.uk", 
            role = c("aut")))
Description: 
    Provides a collection of metrics and proper scoring rules 
    (Tilmann Gneiting & Adrian E Raftery (2007) 
    <doi:10.1198/016214506000001437>, Jordan, A., Krüger, F., & Lerch, S. (2019)
    <doi:10.18637/jss.v090.i12>) within a consistent framework for 
    evaluation, comparison and visualisation of forecasts. 
    In addition to proper scoring rules, functions are provided to assess 
    bias, sharpness and calibration 
    (Sebastian Funk, Anton Camacho, Adam J. Kucharski, Rachel Lowe, Rosalind
    M. Eggo, W. John Edmunds (2019) <doi:10.1371/journal.pcbi.1006785>) of 
    forecasts. 
    Several types of predictions (e.g. binary, discrete, continuous) which may 
    come in different formats (e.g. forecasts represented by predictive samples 
    or by quantiles of the predictive distribution) can be evaluated. 
    Scoring metrics can be used either through a convenient data.frame format, 
    or can be applied as individual functions in a vector / matrix format. 
    All functionality has been implemented with a focus on performance and is 
    robustly tested. Find more information about the package in the 
    accompanying paper (<doi:10.48550/arXiv.2205.07090>).
License: MIT + file LICENSE
Encoding: UTF-8
LazyData: true
Imports: 
<<<<<<< HEAD
    checkmate,
=======
    checkmate, 
>>>>>>> 6851f339
    cli,
    data.table,
    ggplot2 (>= 3.4.0),
    lifecycle,
    methods,
    Metrics,
    scoringRules,
    stats
Suggests: 
    kableExtra,
    knitr,
    magrittr,
    rmarkdown,
    testthat,
    vdiffr
Config/Needs/website: 
    r-lib/pkgdown,
    amirmasoudabdol/preferably
Config/testthat/edition: 3
RoxygenNote: 7.3.1
URL: https://doi.org/10.48550/arXiv.2205.07090, https://epiforecasts.io/scoringutils/, https://github.com/epiforecasts/scoringutils
BugReports: https://github.com/epiforecasts/scoringutils/issues
VignetteBuilder: knitr
Depends: 
    R (>= 3.6)
Roxygen: list(markdown = TRUE)<|MERGE_RESOLUTION|>--- conflicted
+++ resolved
@@ -51,11 +51,7 @@
 Encoding: UTF-8
 LazyData: true
 Imports: 
-<<<<<<< HEAD
     checkmate,
-=======
-    checkmate, 
->>>>>>> 6851f339
     cli,
     data.table,
     ggplot2 (>= 3.4.0),
