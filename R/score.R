--- conflicted
+++ resolved
@@ -66,12 +66,6 @@
 
 #' @importFrom cli cli_abort
 #' @export
-<<<<<<< HEAD
-score.default <- function(data, ...) {
-  forecast_type <- get_forecast_type(data)
-  data <- new_forecast(data, paste0("forecast_", forecast_type))
-  score(data, ...)
-=======
 score.default <- function(data, metrics, ...) {
   cli_abort(
     c(
@@ -79,7 +73,6 @@
       "i" = "Please run `as_forecast()` first." # nolint
     )
   )
->>>>>>> fa0c25b6
 }
 
 #' @importFrom stats na.omit
