--- conflicted
+++ resolved
@@ -20,15 +20,11 @@
 #' [rules_quantile()], and [rules_sample()] for more information on the
 #' default metrics used.
 #' @param ... additional arguments
-<<<<<<< HEAD
-#' @return A data.table with unsummarised scores, i.e. with one score per
-#' forecast. See [summarise_scores()]) for information on how to summarise
-#' scores.
-=======
 #' @return An object of class `scores`. This object is a data.table with
 #' unsummarised scores (one score per forecast) and has an additional attribute
-#' `score_names` with the names of the metrics used for scoring.
->>>>>>> 25f88544
+#' `score_names` with the names of the metrics used for scoring. See
+#' [summarise_scores()]) for information on how to summarise
+#' scores.
 #' @importFrom data.table ':=' as.data.table
 #' @importFrom stats na.omit
 #' @examples
