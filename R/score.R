#' @title Evaluate forecasts in a data.frame format
#' @description `score()` applies a selection of scoring metrics to a data.frame
#' of forecasts. It is the workhorse of the `scoringutils` package.
#' `score()` is a generic that dispatches to different methods depending on the
<<<<<<< HEAD
#' class of the input data. The default method is `score.default()`, which
#' validates the input, removes any row that has `NA` values using [na.omit()],
#' assigns as class based on the forecast type, and then
#' calls `score()` again to dispatch to the appropriate method. See below for
#' more information on how forecast types are determined.
#'
#' @details
#' **Forecast types and input format**
#'
#' Various different forecast types / forecast formats are supported. At the
#' moment, those are
#' - point forecasts
#' - binary forecasts ("soft binary classification")
#' - Probabilistic forecasts in a quantile-based format (a forecast is
#' represented as a set of predictive quantiles)
#' - Probabilistic forecasts in a sample-based format (a forecast is represented
#' as a set of predictive samples)
#'
#' Forecast types are determined based on the columns present in the input data.
#'
#' *Point forecasts* require a column `observed` of type numeric and a column
#' `predicted` of type numeric.
#'
#' *Binary forecasts* require a column `observed` of type factor with exactly
#' two levels and a column `predicted` of type numeric with probabilities,
#' corresponding to the probability that `observed` is equal to the second
#' factor level. See details [here][brier_score()] for more information.
#'
#' *Quantile-based forecasts* require a column `observed` of type numeric,
#' a column `predicted` of type numeric, and a column `quantile` of type numeric
#' with quantile-levels (between 0 and 1).
#'
#' *Sample-based forecasts* require a column `observed` of type numeric,
#' a column `predicted` of type numeric, and a column `sample_id` of type
#' numeric with sample indices.
#'
#' For more information see the vignettes and the example data
#' ([example_quantile], [example_continuous], [example_integer],
#' [example_point()], and [example_binary]).
#'
#' **Forecast unit**
#'
#' In order to score forecasts, `scoringutils` needs to know which of the rows
#' of the data belong together and jointly form a single forecasts. This is
#' easy e.g. for point forecast, where there is one row per forecast. For
#' quantile or sample-based forecasts, however, there are multiple rows that
#' belong to single forecast.
#'
#' The *forecast unit* or *unit of a single forecast* is then described by the
#' combination of columns that uniquely identify a single forecast.
#' For example, we could have forecasts made by different models in various
#' locations at different time points, each for several weeks into the future.
#' The forecast unit could then be described as
#' `forecast_unit = c("model", "location", "forecast_date", "forecast_horizon")`.
#' `scoringutils` automatically tries to determine the unit of a single
#' forecast. It uses all existing columns for this, which means that no columns
#' must be present that are unrelated to the forecast unit. As a very simplistic
#' example, if you had an additional row, "even", that is one if the row number
#' is even and zero otherwise, then this would mess up scoring as `scoringutils`
#' then thinks that this column was relevant in defining the forecast unit.
#'
#' In order to avoid issues, we recommend using the function
#' [set_forecast_unit()] to determine the forecast unit manually.
#' The function simply drops unneeded columns, while making sure that all
#' necessary, 'protected columns' like "predicted" or "observed" are retained.
#'
#' **Validating inputs**
#'
#' We recommend that users validate their input prior to scoring using the
#' function [validate()] (though this will also be run internally by [score()]).
#' The function checks the input data and provides helpful information.
#'
#'
#' **Further help**
=======
#' class of the input data.
>>>>>>> d04a82c1
#'
#' We recommend that users call [as_forecast()] prior to calling `score()` to
#' validate the input data and convert it to a forecast object (though
#' `score.default()` will do this if it hasn't happened before).
#' See below for more information on forecast types and input formats.
#' For additional help and examples, check out the [Getting Started
#' Vignette](https://epiforecasts.io/scoringutils/articles/scoringutils.html) as
#' well as the paper [Evaluating Forecasts with scoringutils in
#' R](https://arxiv.org/abs/2205.07090).
#' @inheritSection forecast_types Forecast types and input format
#' @inheritSection forecast_types Forecast unit
#' @param data A data.frame or data.table with predicted and observed values.
#' @param metrics A named list of scoring functions. Names will be used as
#' column names in the output. See [metrics_point()], [metrics_binary()],
#' `metrics_quantile()`, and [metrics_sample()] for more information on the
#' default metrics used.
#' @param ... additional arguments
#' @return A data.table with unsummarised scores. This will generally be
#' one score per forecast (as defined by the unit of a single forecast).
#'
#' For quantile-based forecasts, one score per quantile will be returned
#' instead. This is done as scores can be computed and may be of interest
#' for individual quantiles. You can call [summarise_scores()]) on the
#' unsummarised scores to obtain one score per forecast unit for quantile-based
#' forecasts.
#' @importFrom data.table ':=' as.data.table
<<<<<<< HEAD
#' @importFrom stats na.omit
#'
=======
>>>>>>> d04a82c1
#' @examples
#' library(magrittr) # pipe operator
#' data.table::setDTthreads(1) # only needed to avoid issues on CRAN
#'
#' validated <- as_forecast(example_quantile)
#' score(validated) %>%
#'   summarise_scores(by = c("model", "target_type"))
#'
#' # set forecast unit manually (to avoid issues with scoringutils trying to
#' # determine the forecast unit automatically), check forecasts before scoring
#' example_quantile %>%
#'   set_forecast_unit(
#'     c("location", "target_end_date", "target_type", "horizon", "model")
#'   ) %>%
#'   as_forecast() %>%
#'   score()
#'
#' # forecast formats with different metrics
#' \dontrun{
#' score(example_binary)
#' score(example_quantile)
#' score(example_point)
#' score(example_integer)
#' score(example_continuous)
#' }
#' @author Nikos Bosse \email{nikosbosse@@gmail.com}
#' @references
#' Bosse NI, Gruson H, Cori A, van Leeuwen E, Funk S, Abbott S
#' (2022) Evaluating Forecasts with scoringutils in R.
#' \doi{10.48550/arXiv.2205.07090}
#' @export

score <- function(data, ...) {
  UseMethod("score")
}

#' @rdname score
#' @export
score.default <- function(data, ...) {
  assert(check_data_columns(data))
  forecast_type <- get_forecast_type(data)
  data <- new_forecast(data, paste0("forecast_", forecast_type))
  score(data, ...)
}

#' @importFrom stats na.omit
#' @rdname score
#' @export
<<<<<<< HEAD
score.scoringutils_binary <- function(data, metrics = metrics_binary, ...) {
  data <- validate(data)
  data <- na.omit(data)
=======
score.forecast_binary <- function(data, metrics = metrics_binary, ...) {
  data <- validate_forecast(data)
  data <- remove_na_observed_predicted(data)
>>>>>>> d04a82c1
  metrics <- validate_metrics(metrics)

  data <- apply_rules(
    data, metrics,
    data$observed, data$predicted, ...
  )

  setattr(data, "metric_names", names(metrics))

  return(data[])

}


#' @importFrom Metrics se ae ape
#' @importFrom stats na.omit
#' @rdname score
#' @export
<<<<<<< HEAD
score.scoringutils_point <- function(data, metrics = metrics_point, ...) {
  data <- validate(data)
  data <- na.omit(data)
=======
score.forecast_point <- function(data, metrics = metrics_point, ...) {
  data <- validate_forecast(data)
  data <- remove_na_observed_predicted(data)
>>>>>>> d04a82c1
  metrics <- validate_metrics(metrics)

  data <- apply_rules(
    data, metrics,
    data$observed, data$predicted, ...
  )

  setattr(data, "metric_names", names(metrics))

  return(data[])
}

#' @importFrom stats na.omit
#' @rdname score
#' @export
<<<<<<< HEAD
score.scoringutils_sample <- function(data, metrics = metrics_sample, ...) {
  data <- validate(data)
  data <- na.omit(data)
=======
score.forecast_sample <- function(data, metrics = metrics_sample, ...) {
  data <- validate_forecast(data)
  data <- remove_na_observed_predicted(data)
>>>>>>> d04a82c1
  forecast_unit <- attr(data, "forecast_unit")
  metrics <- validate_metrics(metrics)

  # transpose the forecasts that belong to the same forecast unit
  d_transposed <- data[, .(predicted = list(predicted),
                           observed = unique(observed),
                           scoringutils_N = length(list(sample_id))),
                       by = forecast_unit]

  # split according to number of samples and do calculations for different
  # sample lengths separately
  d_split <- split(d_transposed, d_transposed$scoringutils_N)

  split_result <- lapply(d_split, function(data) {
    # create a matrix
    observed <- data$observed
    predicted <- do.call(rbind, data$predicted)
    data[, c("observed", "predicted", "scoringutils_N") := NULL]

    data <- apply_rules(
      data, metrics,
      observed, predicted, ...
    )
    return(data)
  })
  data <- rbindlist(split_result)
  setattr(data, "metric_names", names(metrics))

  return(data[])
}

#' @importFrom stats na.omit
#' @importFrom data.table `:=` as.data.table rbindlist %like%
#' @rdname score
#' @export
<<<<<<< HEAD
score.scoringutils_quantile <- function(data, metrics = metrics_quantile, ...) {
  data <- validate(data)
  data <- na.omit(data)
=======
score.forecast_quantile <- function(data, metrics = metrics_quantile, ...) {
  data <- validate_forecast(data)
  data <- remove_na_observed_predicted(data)
>>>>>>> d04a82c1
  forecast_unit <- attr(data, "forecast_unit")
  metrics <- validate_metrics(metrics)

  # transpose the forecasts that belong to the same forecast unit
  # make sure the quantiles and predictions are ordered in the same way
  d_transposed <- data[, .(
    predicted = list(predicted[order(quantile)]),
    observed = unique(observed),
    quantile = list(sort(quantile, na.last = TRUE)),
    scoringutils_quantile = toString(sort(quantile, na.last = TRUE))
  ),
  by = forecast_unit]

  # split according to quantile lengths and do calculations for different
  # quantile lengths separately. The function `wis()` assumes that all
  # forecasts have the same quantiles
  d_split <- split(d_transposed, d_transposed$scoringutils_quantile)

  split_result <- lapply(d_split, function(data) {
    # create a matrix out of the list of predicted values and quantiles
    observed <- data$observed
    predicted <- do.call(rbind, data$predicted)
    quantile <- unlist(unique(data$quantile))
    data[, c(
      "observed", "predicted", "quantile", "scoringutils_quantile"
    ) := NULL]

    data <- apply_rules(
      data, metrics,
      observed, predicted, quantile, ...
    )
    return(data)
  })

  data <- rbindlist(split_result)
  setattr(data, "metric_names", names(metrics))

  return(data[])
}


#' @title Apply A List Of Functions To A Data Table Of Forecasts
#' @description This helper function applies scoring rules (stored as a list of
#' functions) to a data table of forecasts. `apply_rules` is used within
#' `score()` to apply all scoring rules to the data.
#' Scoring rules are wrapped in [run_safely()] to catch errors and to make
#' sure that only arguments are passed to the scoring rule that are actually
#' accepted by it.
#' @inheritParams score
#' @return A data table with the forecasts and the calculated metrics
#' @keywords internal
apply_rules <- function(data, metrics, ...) {
  expr <- expression(
    data[, (metric_name) := do.call(run_safely, list(..., fun = fun))]
  )
  lapply(seq_along(metrics), function(i, data, ...) {
    metric_name <- names(metrics[i]) # nolint
    fun <- metrics[[i]] # nolint
    eval(expr)
  }, data, ...)
  return(data)
}<|MERGE_RESOLUTION|>--- conflicted
+++ resolved
@@ -2,84 +2,7 @@
 #' @description `score()` applies a selection of scoring metrics to a data.frame
 #' of forecasts. It is the workhorse of the `scoringutils` package.
 #' `score()` is a generic that dispatches to different methods depending on the
-<<<<<<< HEAD
-#' class of the input data. The default method is `score.default()`, which
-#' validates the input, removes any row that has `NA` values using [na.omit()],
-#' assigns as class based on the forecast type, and then
-#' calls `score()` again to dispatch to the appropriate method. See below for
-#' more information on how forecast types are determined.
-#'
-#' @details
-#' **Forecast types and input format**
-#'
-#' Various different forecast types / forecast formats are supported. At the
-#' moment, those are
-#' - point forecasts
-#' - binary forecasts ("soft binary classification")
-#' - Probabilistic forecasts in a quantile-based format (a forecast is
-#' represented as a set of predictive quantiles)
-#' - Probabilistic forecasts in a sample-based format (a forecast is represented
-#' as a set of predictive samples)
-#'
-#' Forecast types are determined based on the columns present in the input data.
-#'
-#' *Point forecasts* require a column `observed` of type numeric and a column
-#' `predicted` of type numeric.
-#'
-#' *Binary forecasts* require a column `observed` of type factor with exactly
-#' two levels and a column `predicted` of type numeric with probabilities,
-#' corresponding to the probability that `observed` is equal to the second
-#' factor level. See details [here][brier_score()] for more information.
-#'
-#' *Quantile-based forecasts* require a column `observed` of type numeric,
-#' a column `predicted` of type numeric, and a column `quantile` of type numeric
-#' with quantile-levels (between 0 and 1).
-#'
-#' *Sample-based forecasts* require a column `observed` of type numeric,
-#' a column `predicted` of type numeric, and a column `sample_id` of type
-#' numeric with sample indices.
-#'
-#' For more information see the vignettes and the example data
-#' ([example_quantile], [example_continuous], [example_integer],
-#' [example_point()], and [example_binary]).
-#'
-#' **Forecast unit**
-#'
-#' In order to score forecasts, `scoringutils` needs to know which of the rows
-#' of the data belong together and jointly form a single forecasts. This is
-#' easy e.g. for point forecast, where there is one row per forecast. For
-#' quantile or sample-based forecasts, however, there are multiple rows that
-#' belong to single forecast.
-#'
-#' The *forecast unit* or *unit of a single forecast* is then described by the
-#' combination of columns that uniquely identify a single forecast.
-#' For example, we could have forecasts made by different models in various
-#' locations at different time points, each for several weeks into the future.
-#' The forecast unit could then be described as
-#' `forecast_unit = c("model", "location", "forecast_date", "forecast_horizon")`.
-#' `scoringutils` automatically tries to determine the unit of a single
-#' forecast. It uses all existing columns for this, which means that no columns
-#' must be present that are unrelated to the forecast unit. As a very simplistic
-#' example, if you had an additional row, "even", that is one if the row number
-#' is even and zero otherwise, then this would mess up scoring as `scoringutils`
-#' then thinks that this column was relevant in defining the forecast unit.
-#'
-#' In order to avoid issues, we recommend using the function
-#' [set_forecast_unit()] to determine the forecast unit manually.
-#' The function simply drops unneeded columns, while making sure that all
-#' necessary, 'protected columns' like "predicted" or "observed" are retained.
-#'
-#' **Validating inputs**
-#'
-#' We recommend that users validate their input prior to scoring using the
-#' function [validate()] (though this will also be run internally by [score()]).
-#' The function checks the input data and provides helpful information.
-#'
-#'
-#' **Further help**
-=======
 #' class of the input data.
->>>>>>> d04a82c1
 #'
 #' We recommend that users call [as_forecast()] prior to calling `score()` to
 #' validate the input data and convert it to a forecast object (though
@@ -106,11 +29,7 @@
 #' unsummarised scores to obtain one score per forecast unit for quantile-based
 #' forecasts.
 #' @importFrom data.table ':=' as.data.table
-<<<<<<< HEAD
-#' @importFrom stats na.omit
-#'
-=======
->>>>>>> d04a82c1
+#' @importFrom stats na.omit
 #' @examples
 #' library(magrittr) # pipe operator
 #' data.table::setDTthreads(1) # only needed to avoid issues on CRAN
@@ -159,15 +78,9 @@
 #' @importFrom stats na.omit
 #' @rdname score
 #' @export
-<<<<<<< HEAD
-score.scoringutils_binary <- function(data, metrics = metrics_binary, ...) {
-  data <- validate(data)
-  data <- na.omit(data)
-=======
 score.forecast_binary <- function(data, metrics = metrics_binary, ...) {
   data <- validate_forecast(data)
-  data <- remove_na_observed_predicted(data)
->>>>>>> d04a82c1
+  data <- na.omit(data)
   metrics <- validate_metrics(metrics)
 
   data <- apply_rules(
@@ -186,15 +99,9 @@
 #' @importFrom stats na.omit
 #' @rdname score
 #' @export
-<<<<<<< HEAD
-score.scoringutils_point <- function(data, metrics = metrics_point, ...) {
-  data <- validate(data)
-  data <- na.omit(data)
-=======
 score.forecast_point <- function(data, metrics = metrics_point, ...) {
   data <- validate_forecast(data)
-  data <- remove_na_observed_predicted(data)
->>>>>>> d04a82c1
+  data <- na.omit(data)
   metrics <- validate_metrics(metrics)
 
   data <- apply_rules(
@@ -210,15 +117,9 @@
 #' @importFrom stats na.omit
 #' @rdname score
 #' @export
-<<<<<<< HEAD
-score.scoringutils_sample <- function(data, metrics = metrics_sample, ...) {
-  data <- validate(data)
-  data <- na.omit(data)
-=======
 score.forecast_sample <- function(data, metrics = metrics_sample, ...) {
   data <- validate_forecast(data)
-  data <- remove_na_observed_predicted(data)
->>>>>>> d04a82c1
+  data <- na.omit(data)
   forecast_unit <- attr(data, "forecast_unit")
   metrics <- validate_metrics(metrics)
 
@@ -254,15 +155,9 @@
 #' @importFrom data.table `:=` as.data.table rbindlist %like%
 #' @rdname score
 #' @export
-<<<<<<< HEAD
-score.scoringutils_quantile <- function(data, metrics = metrics_quantile, ...) {
-  data <- validate(data)
-  data <- na.omit(data)
-=======
 score.forecast_quantile <- function(data, metrics = metrics_quantile, ...) {
   data <- validate_forecast(data)
-  data <- remove_na_observed_predicted(data)
->>>>>>> d04a82c1
+  data <- na.omit(data)
   forecast_unit <- attr(data, "forecast_unit")
   metrics <- validate_metrics(metrics)
 
