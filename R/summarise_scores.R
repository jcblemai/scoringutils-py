#' @title Summarise scores as produced by [score()]
#'
#' @description Summarise scores as produced by [score()].
#'
#' `summarise_scores` relies on a way to identify the names of the scores and
#' distinguish them from columns that denote the unit of a single forecast.
#' Internally, this is done via a stored attribute, `metrics` that stores
#' the names of the scores. This means, however, that you need to be careful
#' with renaming scores after they have been produced by [score()]. If you
#' do, you also have to manually update the attribute by calling
#' `attr(scores, "metrics") <- new_names`.
#'
#' @param scores An object of class `scores` (a data.table with
#' scores and an additional attribute `metrics` as produced by [score()])
#' @param by character vector with column names to summarise scores by. Default
#' is `model`, meaning that there will be one score per model in the output.
#' @param across character vector with column names to summarise scores
#' across (meaning that the specified columns will be dropped). This is an
#' alternative to specifying `by` directly. If `across` is set, `by` will be
#' ignored. If `across` is `NULL` (default), then `by` will be used.
#' @param fun a function used for summarising scores. Default is [mean()].
#' @param ... additional parameters that can be passed to the summary function
#' provided to `fun`. For more information see the documentation of the
#' respective function.
#' @return a data.table with summarised scores. Scores are summarised according
#' to the names of the columns of the original data specified in `by` or
#' `across` using the `fun` passed to `summarise_scores()`.
#' @examples
#' \dontshow{
#'   data.table::setDTthreads(2) # restricts number of cores used on CRAN
#' }
#' library(magrittr) # pipe operator
#' scores <- score(as_forecast(example_continuous))
#'
#' # get scores by model
#' summarise_scores(scores,by = "model")
#'
#' # get scores by model and target type
#' summarise_scores(scores, by = c("model", "target_type"))
#'
#' # Get scores summarised across horizon, forecast date, and target end date
#' summarise_scores(
#'  scores, across = c("horizon", "forecast_date", "target_end_date")
#' )
#'
#' # get standard deviation
#' summarise_scores(scores, by = "model", fun = sd)
#'
#' # round digits
#' summarise_scores(scores,by = "model") %>%
#'   summarise_scores(fun = signif, digits = 2)
#' @export
#' @importFrom checkmate assert_subset assert_function test_subset
#' @keywords scoring

summarise_scores <- function(scores,
                             by = "model",
                             across = NULL,
                             fun = mean,
                             ...) {
  # input checking ------------------------------------------------------------
  # Check the score names attribute exists
  metrics <- attr(scores, "metrics")
  if (is.null(metrics)) {
    stop("`scores` needs to have an attribute `metrics` with ",
         "the names of the metrics that were used for scoring.")
  }

  if (!test_subset(metrics, names(scores))) {
    warning(
      "The names of the scores previously computed do not match the names ",
      "of the columns in `scores`. This may lead to unexpected results."
    )
  }

  # get the forecast unit (which relies on the presence of a scores attribute)
  forecast_unit <- get_forecast_unit(scores)

  assert_subset(by, names(scores), empty.ok = TRUE)
  assert_subset(across, names(scores), empty.ok = TRUE)
  assert_function(fun)

  # if across is provided, calculate new `by`
  if (!is.null(across)) {
    if (!setequal(by, "model")) {
      warning("You specified `across` and `by` at the same time.",
              "`by` will be ignored.")
    }
    by <- setdiff(forecast_unit, across)
  }

  # summarise scores -----------------------------------------------------------
  scores <- scores[, lapply(.SD, fun, ...),
    by = c(by),
    .SDcols = colnames(scores) %like% paste(metrics, collapse = "|")
  ]

  attr(scores, "metrics") <- metrics
  return(scores[])
}

#' @rdname summarise_scores
#' @keywords scoring
#' @export
<<<<<<< HEAD
summarize_scores <- summarise_scores
=======
summarize_scores <- summarise_scores



#' @title Add pairwise comparisons
#' @description Adds a columns with relative skills computed by running
#' pairwise comparisons on the scores.
#' For more information on
#' the computation of relative skill, see [pairwise_comparison()].
#' Relative skill will be calculated for the aggregation level specified in
#' `by`.
#' @inheritParams pairwise_comparison
#' @export
#' @keywords keyword scoring
add_pairwise_comparison <- function(
  scores,
  by = "model",
  metric = intersect(c("wis", "crps", "brier_score"), names(scores)),
  baseline = NULL
) {

  # input checks are done in `pairwise_comparison()`
  # do pairwise comparisons ----------------------------------------------------
  pairwise <- pairwise_comparison(
    scores = scores,
    metric = metric,
    baseline = baseline,
    by = by
  )

  # store original metrics
  metrics <- get_metrics(scores)

  if (!is.null(pairwise)) {
    # delete unnecessary columns
    pairwise[, c(
      "compare_against", "mean_scores_ratio",
      "pval", "adj_pval"
    ) := NULL]
    pairwise <- unique(pairwise)

    # merge back
    scores <- merge(
      scores, pairwise, all.x = TRUE, by = get_forecast_unit(pairwise)
    )
  }

  # Update score names
  new_metrics <- paste(
    metric, c("relative_skill", "scaled_relative_skill"),
    sep = "_"
  )
  new_metrics <- new_metrics[new_metrics %in% names(scores)]
  scores <- new_scores(scores, metrics = c(metrics, new_metrics))

  return(scores)
}
>>>>>>> 3e434e40
<|MERGE_RESOLUTION|>--- conflicted
+++ resolved
@@ -102,64 +102,4 @@
 #' @rdname summarise_scores
 #' @keywords scoring
 #' @export
-<<<<<<< HEAD
-summarize_scores <- summarise_scores
-=======
-summarize_scores <- summarise_scores
-
-
-
-#' @title Add pairwise comparisons
-#' @description Adds a columns with relative skills computed by running
-#' pairwise comparisons on the scores.
-#' For more information on
-#' the computation of relative skill, see [pairwise_comparison()].
-#' Relative skill will be calculated for the aggregation level specified in
-#' `by`.
-#' @inheritParams pairwise_comparison
-#' @export
-#' @keywords keyword scoring
-add_pairwise_comparison <- function(
-  scores,
-  by = "model",
-  metric = intersect(c("wis", "crps", "brier_score"), names(scores)),
-  baseline = NULL
-) {
-
-  # input checks are done in `pairwise_comparison()`
-  # do pairwise comparisons ----------------------------------------------------
-  pairwise <- pairwise_comparison(
-    scores = scores,
-    metric = metric,
-    baseline = baseline,
-    by = by
-  )
-
-  # store original metrics
-  metrics <- get_metrics(scores)
-
-  if (!is.null(pairwise)) {
-    # delete unnecessary columns
-    pairwise[, c(
-      "compare_against", "mean_scores_ratio",
-      "pval", "adj_pval"
-    ) := NULL]
-    pairwise <- unique(pairwise)
-
-    # merge back
-    scores <- merge(
-      scores, pairwise, all.x = TRUE, by = get_forecast_unit(pairwise)
-    )
-  }
-
-  # Update score names
-  new_metrics <- paste(
-    metric, c("relative_skill", "scaled_relative_skill"),
-    sep = "_"
-  )
-  new_metrics <- new_metrics[new_metrics %in% names(scores)]
-  scores <- new_scores(scores, metrics = c(metrics, new_metrics))
-
-  return(scores)
-}
->>>>>>> 3e434e40
+summarize_scores <- summarise_scores