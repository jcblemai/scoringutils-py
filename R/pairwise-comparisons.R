--- conflicted
+++ resolved
@@ -212,12 +212,8 @@
 #' subgroup is managed from [pairwise_comparison_one_group()]. In order to
 #' actually do the comparison between two models over a subset of common
 #' forecasts it calls [compare_two_models()].
-<<<<<<< HEAD
 #' @inherit pairwise_comparison params return
-=======
-#' @inheritParams pairwise_comparison
 #' @importFrom cli cli_abort
->>>>>>> 25f88544
 #' @keywords internal
 
 pairwise_comparison_one_group <- function(scores,
@@ -364,12 +360,9 @@
 #' determine p-values.
 #' @param n_permutations numeric, the number of permutations for a
 #' permutation test. Default is 999.
-<<<<<<< HEAD
 #' @return A list with mean score ratios and p-values for the comparison
 #' between two models
-=======
 #' @importFrom cli cli_abort
->>>>>>> 25f88544
 #' @author Johannes Bracher, \email{johannes.bracher@@kit.edu}
 #' @author Nikos Bosse \email{nikosbosse@@gmail.com}
 #' @keywords internal
