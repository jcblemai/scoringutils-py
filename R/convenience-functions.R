--- conflicted
+++ resolved
@@ -250,22 +250,8 @@
 #' )
 set_forecast_unit <- function(data, forecast_unit) {
   data <- ensure_data.table(data)
-<<<<<<< HEAD
-  #nolint start: keyword_quote_linter object_usage_linter
-  missing <- check_columns_present(data, forecast_unit)
-  if (!is.logical(missing)) {
-    cli_warn(
-      c(
-        "!" = "{missing}"
-      )
-    )
-    forecast_unit <- intersect(forecast_unit, colnames(data))
-  }
-  #nolint end
-=======
   assert_character(forecast_unit, min.len = 1)
   assert_subset(forecast_unit, names(data))
->>>>>>> b615e7af
   keep_cols <- c(get_protected_columns(data), forecast_unit)
   out <- unique(data[, .SD, .SDcols = keep_cols])
   # validate that output remains a valid forecast object if input was one before
