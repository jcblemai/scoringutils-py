--- conflicted
+++ resolved
@@ -160,7 +160,6 @@
 
 
 
-<<<<<<< HEAD
 #' @title Log transformation with an additive shift
 #'
 #' @description Function that shifts a value by some offset and then applies the
@@ -174,27 +173,6 @@
 #' @param base a positive or complex number: the base with respect to which
 #' logarithms are computed. Defaults to e = exp(1).
 #' @return A numeric vector with transformed values
-=======
-  return(out)
-}
-
-
-
-
-#' @title Set unit of a single forecast manually
-#'
-#' @description Helper function to set the unit of a single forecast manually.
-#' This simple function keeps the columns specified in `forecast_unit` (plus
-#' additional protected columns, e.g. for true values, predictions or quantile
-#' levels) and removes duplicate rows.
-#'
-#' @inheritParams score
-#' @return A data.table with only those columns kept that are relevant to
-#' scoring or denote the unit of a single forecast as specified by the user.
-#'
-#' @importFrom data.table ':=' is.data.table copy
-#' @author Nikos Bosse \email{nikosbosse@@gmail.com}
->>>>>>> 66c3e724
 #' @export
 #' @references Transformation of forecasts for evaluating predictive
 #' performance in an epidemiological context
@@ -203,7 +181,6 @@
 #' medRxiv 2023.01.23.23284722
 #' \doi{https://doi.org/10.1101/2023.01.23.23284722}
 #' <https://www.medrxiv.org/content/10.1101/2023.01.23.23284722v1> # nolint
-<<<<<<< HEAD
 #' @keywords check-forecasts
 #' @examples
 #'
@@ -232,7 +209,31 @@
   }
   log(x + offset, base = base)
 }
-=======
+
+
+
+
+#' @title Set unit of a single forecast manually
+#'
+#' @description Helper function to set the unit of a single forecast manually.
+#' This simple function keeps the columns specified in `forecast_unit` (plus
+#' additional protected columns, e.g. for true values, predictions or quantile
+#' levels) and removes duplicate rows.
+#'
+#' @inheritParams score
+#' @return A data.table with only those columns kept that are relevant to
+#' scoring or denote the unit of a single forecast as specified by the user.
+#'
+#' @importFrom data.table ':=' is.data.table copy
+#' @author Nikos Bosse \email{nikosbosse@@gmail.com}
+#' @export
+#' @references Transformation of forecasts for evaluating predictive
+#' performance in an epidemiological context
+#' Nikos I. Bosse, Sam Abbott, Anne Cori, Edwin van Leeuwen, Johannes Bracher,
+#' Sebastian Funk
+#' medRxiv 2023.01.23.23284722
+#' \doi{https://doi.org/10.1101/2023.01.23.23284722}
+#' <https://www.medrxiv.org/content/10.1101/2023.01.23.23284722v1> # nolint
 
 #' @keywords data-handling
 #' @examples
@@ -266,4 +267,3 @@
 
 
 
->>>>>>> 66c3e724
