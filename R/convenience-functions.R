#' @title Transform forecasts and observed values
#'
#' @description
#' Function to transform forecasts and observed values before scoring.
#'
#' @details
#' There are a few reasons, depending on the circumstances, for
#' why this might be desirable (check out the linked reference for more info).
#' In epidemiology, for example, it may be useful to log-transform incidence
#' counts before evaluating forecasts using scores such as the weighted interval
#' score (WIS) or the continuous ranked probability score (CRPS).
#' Log-transforming forecasts and observations changes the interpretation of
#' the score from a measure of absolute distance between forecast and
#' observation to a score that evaluates a forecast of the exponential growth
#' rate. Another motivation can be to apply a variance-stabilising
#' transformation or to standardise incidence counts by population.
#'
#' Note that if you want to apply a transformation, it is important to transform
#' the forecasts and observations and then apply the score. Applying a
#' transformation after the score risks losing propriety of the proper scoring
#' rule.
#'
#' @inheritParams score
#'
#' @param fun A function used to transform both observed values and predictions.
#'   The default function is [log_shift()], a custom function that is
#'   essentially the same as [log()], but has an additional arguments (`offset`)
#'   that allows you add an offset before applying the logarithm. This is often
#'   helpful as the natural log transformation is not defined at zero. A
#'   common, and pragmatic solution, is to add a small offset to the data
#'   before applying the log transformation. In our work we have often used an
#'   offset of 1 but the precise value will depend on your application.
#'
#' @param append Logical, defaults to `TRUE`. Whether or not to append a
#'   transformed version of the data to the currently existing data (`TRUE`). If
#'   selected, the data gets transformed and appended to the existing data,
#'   making it possible to use the outcome directly in [score()]. An additional
#'   column, 'scale', gets created that denotes which rows or untransformed
#'   ('scale' has the value "natural") and which have been transformed ('scale'
#'   has the value passed to the argument `label`).
#'
#' @param label A string for the newly created 'scale' column to denote the
#'   newly transformed values. Only relevant if `append = TRUE`.
#'
#' @param ... Additional parameters to pass to the function you supplied. For
#'   the default option of [log_shift()] this could be the `offset` argument.
#'
#' @return A forecast object with either a transformed version of the data, or
#'   one with both the untransformed and the transformed data. includes the
#'   original data as well as a transformation of the original data. There will
#'   be one additional column, `scale', present which will be set to "natural"
#'   for the untransformed forecasts.
#'
#' @importFrom data.table ':=' is.data.table copy
#' @importFrom cli cli_abort cli_warn
#' @author Nikos Bosse \email{nikosbosse@@gmail.com}
#' @export
#' @references Transformation of forecasts for evaluating predictive
#' performance in an epidemiological context
#' Nikos I. Bosse, Sam Abbott, Anne Cori, Edwin van Leeuwen, Johannes Bracher,
#' Sebastian Funk
#' medRxiv 2023.01.23.23284722
#' \doi{https://doi.org/10.1101/2023.01.23.23284722}
#' <https://www.medrxiv.org/content/10.1101/2023.01.23.23284722v1>
#' @keywords check-forecasts
#' @examples
#' library(magrittr) # pipe operator
#'
#' # transform forecasts using the natural logarithm
#' # negative values need to be handled (here by replacing them with 0)
#' example_quantile %>%
#'   .[, observed := ifelse(observed < 0, 0, observed)] %>%
#'   as_forecast() %>%
#' # Here we use the default function log_shift() which is essentially the same
#' # as log(), but has an additional arguments (offset) that allows you add an
#' # offset before applying the logarithm.
#'   transform_forecasts(append = FALSE) %>%
#'   head()
#'
#' # alternatively, integrating the truncation in the transformation function:
#' example_quantile %>%
#'   as_forecast() %>%
#'  transform_forecasts(
#'    fun = function(x) {log_shift(pmax(0, x))}, append = FALSE
#'  ) %>%
#'  head()
#'
#' # specifying an offset for the log transformation removes the
#' # warning caused by zeros in the data
#' example_quantile %>%
#'   as_forecast() %>%
#'   .[, observed := ifelse(observed < 0, 0, observed)] %>%
#'   transform_forecasts(offset = 1, append = FALSE) %>%
#'   head()
#'
#' # adding square root transformed forecasts to the original ones
#' example_quantile %>%
#'   .[, observed := ifelse(observed < 0, 0, observed)] %>%
#'   as_forecast() %>%
#'   transform_forecasts(fun = sqrt, label = "sqrt") %>%
#'   score() %>%
#'   summarise_scores(by = c("model", "scale"))
#'
#' # adding multiple transformations
#' example_quantile %>%
#'   as_forecast() %>%
#'   .[, observed := ifelse(observed < 0, 0, observed)] %>%
#'   transform_forecasts(fun = log_shift, offset = 1) %>%
#'   transform_forecasts(fun = sqrt, label = "sqrt") %>%
#'   head()

transform_forecasts <- function(forecast,
                                fun = log_shift,
                                append = TRUE,
                                label = "log",
                                ...) {
<<<<<<< HEAD
  original_data <- clean_forecast(data, copy = TRUE)
=======
  # input checks
  suppressWarnings(suppressMessages(validate_forecast(forecast)))
  original_forecast <- copy(forecast)
>>>>>>> 686f0c26
  assert_function(fun)
  assert_logical(append, len = 1)
  assert_character(label, len = 1)

  scale_col_present <- ("scale" %in% colnames(original_forecast))

  # Error handling
  if (scale_col_present) {
    if (!("natural" %in% original_forecast$scale)) {
      #nolint start: keyword_quote_linter
      cli_abort(
        c(
          "!" = "If a column 'scale' is present, entries with scale =='natural'
          are required for the transformation."
        )
      )
    }
    if (append && (label %in% original_forecast$scale)) {
      cli_warn(
        c(
          "i" = "Appending new transformations with label '{label}'
          even though that entry is already present in column 'scale'."
        )
      )
      #nolint end
    }
  }

  if (append) {
    if (scale_col_present) {
      transformed_forecast <- copy(original_forecast)[scale == "natural"]
    } else {
      transformed_forecast <- copy(original_forecast)
      original_forecast[, scale := "natural"]
    }
    transformed_forecast[, predicted := fun(predicted, ...)]
    transformed_forecast[, observed := fun(observed, ...)]
    transformed_forecast[, scale := label]
    out <- rbind(original_forecast, transformed_forecast)
    out <- suppressWarnings(suppressMessages(as_forecast(out)))
    return(out[])
  }

  # check if a column called "scale" is already present and if so, only
  # restrict to transformations of the original forecast
  if (scale_col_present) {
    original_forecast[scale == "natural", predicted := fun(predicted, ...)]
    original_forecast[scale == "natural", observed := fun(observed, ...)]
    original_forecast[scale == "natural", scale := label]
  } else {
    original_forecast[, predicted := fun(predicted, ...)]
    original_forecast[, observed := fun(observed, ...)]
  }
  return(original_forecast[])
}


#' @title Log transformation with an additive shift
#'
#' @description
#' Function that shifts a value by some offset and then applies the
#' natural logarithm to it.
#'
#' @details The output is computed as log(x + offset)
#'
#' @param x vector of input values to be transformed
#' @param offset Number to add to the input value before taking the natural
#'   logarithm.
#' @param base A positive number: the base with respect to which
#'   logarithms are computed. Defaults to e = exp(1).
#' @importFrom cli cli_abort cli_warn
#' @return A numeric vector with transformed values
#' @export
#' @references Transformation of forecasts for evaluating predictive
#'   performance in an epidemiological context
#'   Nikos I. Bosse, Sam Abbott, Anne Cori, Edwin van Leeuwen, Johannes Bracher,
#'   Sebastian Funk
#'   medRxiv 2023.01.23.23284722
#'   \doi{https://doi.org/10.1101/2023.01.23.23284722}
#'   <https://www.medrxiv.org/content/10.1101/2023.01.23.23284722v1> # nolint
#' @keywords check-forecasts
#' @importFrom checkmate assert_numeric assert_number
#' @examples
#' log_shift(1:10)
#' log_shift(0:9, offset = 1)
#'
#' transform_forecasts(
#'   as_forecast(example_quantile)[observed > 0, ],
#'   fun = log_shift,
#'   offset = 1
#'  )

log_shift <- function(x, offset = 0, base = exp(1)) {

  assert_numeric(x, min.len = 1)
  assert_number(offset)
  assert_number(base, lower = 0)

  if (any(x < 0, na.rm = TRUE)) {
    #nolint start: keyword_quote_linter
    cli_abort(
      c(
        "!" = "Detected input values < 0."
      )
    )
  }
  if (any(x == 0, na.rm = TRUE) && offset == 0) {
    cli_warn(
      c(
        "!" = "Detected zeros in input values.",
        "i" = "Try specifying offset = 1 (or any other offset)."
      )
    )
    #nolint end
  }
  log(x + offset, base = base)
}


#' @title Set unit of a single forecast manually
#'
#' @description
#' Helper function to set the unit of a single forecast (i.e. the
#' combination of columns that uniquely define a single forecast) manually.
#' This simple function keeps the columns specified in `forecast_unit` (plus
#' additional protected columns, e.g. for observed values, predictions or
#' quantile levels) and removes duplicate rows. `set_forecast_unit()` will
#' mainly be called from [as_forecast()] through the `forecast_unit` argument.
#'
#' If not done explicitly, `scoringutils` attempts to determine the unit
#' of a single forecast automatically by simply assuming that all column names
#' are relevant to determine the forecast unit. This may lead to unexpected
#' behaviour, so setting the forecast unit explicitly can help make the code
#' easier to debug and easier to read.
#'
#' @inheritParams as_forecast
#' @param forecast_unit Character vector with the names of the columns that
#'   uniquely identify a single forecast.
#' @importFrom cli cli_warn
#' @return A data.table with only those columns kept that are relevant to
#'   scoring or denote the unit of a single forecast as specified by the user.
#' @importFrom data.table ':=' is.data.table copy
#' @importFrom checkmate assert_character assert_subset
#' @export
#' @keywords data-handling
#' @examples
#' set_forecast_unit(
#'   example_quantile,
#'   c("location", "target_end_date", "target_type", "horizon", "model")
#' )
set_forecast_unit <- function(data, forecast_unit) {
  data <- ensure_data.table(data)
  assert_subset(forecast_unit, names(data), empty.ok = FALSE)
  keep_cols <- c(get_protected_columns(data), forecast_unit)
  out <- unique(data[, .SD, .SDcols = keep_cols])
  # validate that output remains a valid forecast object if input was one before
  if (is_forecast(out)) {
    validate_forecast(out)
  }
  return(out)
}<|MERGE_RESOLUTION|>--- conflicted
+++ resolved
@@ -114,13 +114,7 @@
                                 append = TRUE,
                                 label = "log",
                                 ...) {
-<<<<<<< HEAD
-  original_data <- clean_forecast(data, copy = TRUE)
-=======
-  # input checks
-  suppressWarnings(suppressMessages(validate_forecast(forecast)))
-  original_forecast <- copy(forecast)
->>>>>>> 686f0c26
+  original_forecast <- clean_forecast(forecast, copy = TRUE)
   assert_function(fun)
   assert_logical(append, len = 1)
   assert_character(label, len = 1)
