#' @title Transform forecasts and observed values
#'
#' @description
#' Function to transform forecasts and observed values before scoring.
#'
#' @details
#' There are a few reasons, depending on the circumstances, for
#' why this might be desirable (check out the linked reference for more info).
#' In epidemiology, for example, it may be useful to log-transform incidence
#' counts before evaluating forecasts using scores such as the weighted interval
#' score (WIS) or the continuous ranked probability score (CRPS).
#' Log-transforming forecasts and observations changes the interpretation of
#' the score from a measure of absolute distance between forecast and
#' observation to a score that evaluates a forecast of the exponential growth
#' rate. Another motivation can be to apply a variance-stabilising
#' transformation or to standardise incidence counts by population.
#'
#' Note that if you want to apply a transformation, it is important to transform
#' the forecasts and observations and then apply the score. Applying a
#' transformation after the score risks losing propriety of the proper scoring
#' rule.
#'
#' @inheritParams score
#'
#' @param fun A function used to transform both observed values and predictions.
#'   The default function is [log_shift()], a custom function that is
#'   essentially the same as [log()], but has an additional arguments (`offset`)
#'   that allows you add an offset before applying the logarithm. This is often
#'   helpful as the natural log transformation is not defined at zero. A
#'   common, and pragmatic solution, is to add a small offset to the data
#'   before applying the log transformation. In our work we have often used an
#'   offset of 1 but the precise value will depend on your application.
#'
#' @param append Logical, defaults to `TRUE`. Whether or not to append a
#'   transformed version of the data to the currently existing data (`TRUE`). If
#'   selected, the data gets transformed and appended to the existing data,
#'   making it possible to use the outcome directly in [score()]. An additional
#'   column, 'scale', gets created that denotes which rows or untransformed
#'   ('scale' has the value "natural") and which have been transformed ('scale'
#'   has the value passed to the argument `label`).
#'
#' @param label A string for the newly created 'scale' column to denote the
#'   newly transformed values. Only relevant if `append = TRUE`.
#'
#' @param ... Additional parameters to pass to the function you supplied. For
#'   the default option of [log_shift()] this could be the `offset` argument.
#'
#' @return A forecast object with either a transformed version of the data, or
#'   one with both the untransformed and the transformed data. includes the
#'   original data as well as a transformation of the original data. There will
#'   be one additional column, `scale', present which will be set to "natural"
#'   for the untransformed forecasts.
#'
#' @importFrom data.table ':=' is.data.table copy
#' @importFrom cli cli_abort cli_warn
#' @author Nikos Bosse \email{nikosbosse@@gmail.com}
#' @export
#' @references Transformation of forecasts for evaluating predictive
#' performance in an epidemiological context
#' Nikos I. Bosse, Sam Abbott, Anne Cori, Edwin van Leeuwen, Johannes Bracher,
#' Sebastian Funk
#' medRxiv 2023.01.23.23284722
#' \doi{https://doi.org/10.1101/2023.01.23.23284722}
#' <https://www.medrxiv.org/content/10.1101/2023.01.23.23284722v1>
#' @keywords check-forecasts
#' @examples
#' library(magrittr) # pipe operator
#'
#' # transform forecasts using the natural logarithm
#' # negative values need to be handled (here by replacing them with 0)
#' example_quantile %>%
#'   .[, observed := ifelse(observed < 0, 0, observed)] %>%
#'   as_forecast() %>%
#' # Here we use the default function log_shift() which is essentially the same
#' # as log(), but has an additional arguments (offset) that allows you add an
#' # offset before applying the logarithm.
#'   transform_forecasts(append = FALSE) %>%
#'   head()
#'
#' # alternatively, integrating the truncation in the transformation function:
#' example_quantile %>%
#'   as_forecast() %>%
#'  transform_forecasts(
#'    fun = function(x) {log_shift(pmax(0, x))}, append = FALSE
#'  ) %>%
#'  head()
#'
#' # specifying an offset for the log transformation removes the
#' # warning caused by zeros in the data
#' example_quantile %>%
#'   as_forecast() %>%
#'   .[, observed := ifelse(observed < 0, 0, observed)] %>%
#'   transform_forecasts(offset = 1, append = FALSE) %>%
#'   head()
#'
#' # adding square root transformed forecasts to the original ones
#' example_quantile %>%
#'   .[, observed := ifelse(observed < 0, 0, observed)] %>%
#'   as_forecast() %>%
#'   transform_forecasts(fun = sqrt, label = "sqrt") %>%
#'   score() %>%
#'   summarise_scores(by = c("model", "scale"))
#'
#' # adding multiple transformations
#' example_quantile %>%
#'   as_forecast() %>%
#'   .[, observed := ifelse(observed < 0, 0, observed)] %>%
#'   transform_forecasts(fun = log_shift, offset = 1) %>%
#'   transform_forecasts(fun = sqrt, label = "sqrt") %>%
#'   head()

transform_forecasts <- function(data,
                                fun = log_shift,
                                append = TRUE,
                                label = "log",
                                ...) {
<<<<<<< HEAD
  original_data <- validate_forecast_internal(data, copy = TRUE)
=======
  # input checks
  suppressWarnings(suppressMessages(validate_forecast(data)))
  original_data <- copy(data)
  assert_function(fun)
  assert_logical(append, len = 1)
  assert_character(label, len = 1)

>>>>>>> 85347954
  scale_col_present <- ("scale" %in% colnames(original_data))

  # Error handling
  if (scale_col_present) {
    if (!("natural" %in% original_data$scale)) {
      #nolint start: keyword_quote_linter
      cli_abort(
        c(
          "!" = "If a column 'scale' is present, entries with scale =='natural'
          are required for the transformation."
        )
      )
    }
    if (append && (label %in% original_data$scale)) {
      cli_warn(
        c(
          "i" = "Appending new transformations with label '{label}'
          even though that entry is already present in column 'scale'."
        )
      )
      #nolint end
    }
  }

  if (append) {
    if (scale_col_present) {
      transformed_data <- copy(original_data)[scale == "natural"]
    } else {
      transformed_data <- copy(original_data)
      original_data[, scale := "natural"]
    }
    transformed_data[, predicted := fun(predicted, ...)]
    transformed_data[, observed := fun(observed, ...)]
    transformed_data[, scale := label]
    out <- rbind(original_data, transformed_data)
    out <- suppressWarnings(suppressMessages(as_forecast(out)))
    return(out[])
  }

  # check if a column called "scale" is already present and if so, only
  # restrict to transformations of the original data
  if (scale_col_present) {
    original_data[scale == "natural", predicted := fun(predicted, ...)]
    original_data[scale == "natural", observed := fun(observed, ...)]
    original_data[scale == "natural", scale := label]
  } else {
    original_data[, predicted := fun(predicted, ...)]
    original_data[, observed := fun(observed, ...)]
  }
  return(original_data[])
}


#' @title Log transformation with an additive shift
#'
#' @description
#' Function that shifts a value by some offset and then applies the
#' natural logarithm to it.
#'
#' @details The output is computed as log(x + offset)
#'
#' @param x vector of input values to be transformed
#' @param offset Number to add to the input value before taking the natural
#'   logarithm.
#' @param base A positive number: the base with respect to which
#'   logarithms are computed. Defaults to e = exp(1).
#' @importFrom cli cli_abort cli_warn
#' @return A numeric vector with transformed values
#' @export
#' @references Transformation of forecasts for evaluating predictive
#'   performance in an epidemiological context
#'   Nikos I. Bosse, Sam Abbott, Anne Cori, Edwin van Leeuwen, Johannes Bracher,
#'   Sebastian Funk
#'   medRxiv 2023.01.23.23284722
#'   \doi{https://doi.org/10.1101/2023.01.23.23284722}
#'   <https://www.medrxiv.org/content/10.1101/2023.01.23.23284722v1> # nolint
#' @keywords check-forecasts
#' @importFrom checkmate assert_numeric assert_number
#' @examples
#' log_shift(1:10)
#' log_shift(0:9, offset = 1)
#'
#' transform_forecasts(
#'   as_forecast(example_quantile)[observed > 0, ],
#'   fun = log_shift,
#'   offset = 1
#'  )

log_shift <- function(x, offset = 0, base = exp(1)) {

  assert_numeric(x, min.len = 1)
  assert_number(offset)
  assert_number(base, lower = 0)

  if (any(x < 0, na.rm = TRUE)) {
    #nolint start: keyword_quote_linter
    cli_abort(
      c(
        "!" = "Detected input values < 0."
      )
    )
  }
  if (any(x == 0, na.rm = TRUE) && offset == 0) {
    cli_warn(
      c(
        "!" = "Detected zeros in input values.",
        "i" = "Try specifying offset = 1 (or any other offset)."
      )
    )
    #nolint end
  }
  log(x + offset, base = base)
}


#' @title Set unit of a single forecast manually
#'
#' @description
#' Helper function to set the unit of a single forecast (i.e. the
#' combination of columns that uniquely define a single forecast) manually.
#' This simple function keeps the columns specified in `forecast_unit` (plus
#' additional protected columns, e.g. for observed values, predictions or
#' quantile levels) and removes duplicate rows. `set_forecast_unit()` will
#' mainly be called from [as_forecast()] through the `forecast_unit` argument.
#'
#' If not done explicitly, `scoringutils` attempts to determine the unit
#' of a single forecast automatically by simply assuming that all column names
#' are relevant to determine the forecast unit. This may lead to unexpected
#' behaviour, so setting the forecast unit explicitly can help make the code
#' easier to debug and easier to read.
#'
#' @inheritParams as_forecast
#' @param forecast_unit Character vector with the names of the columns that
#'   uniquely identify a single forecast.
#' @importFrom cli cli_warn
#' @return A data.table with only those columns kept that are relevant to
#'   scoring or denote the unit of a single forecast as specified by the user.
#' @importFrom data.table ':=' is.data.table copy
#' @importFrom checkmate assert_character assert_subset
#' @export
#' @keywords data-handling
#' @examples
#' set_forecast_unit(
#'   example_quantile,
#'   c("location", "target_end_date", "target_type", "horizon", "model")
#' )
set_forecast_unit <- function(data, forecast_unit) {
  data <- ensure_data.table(data)
  assert_subset(forecast_unit, names(data), empty.ok = FALSE)
  keep_cols <- c(get_protected_columns(data), forecast_unit)
  out <- unique(data[, .SD, .SDcols = keep_cols])
  # validate that output remains a valid forecast object if input was one before
  if (is_forecast(out)) {
    validate_forecast(out)
  }
  return(out)
}<|MERGE_RESOLUTION|>--- conflicted
+++ resolved
@@ -114,17 +114,11 @@
                                 append = TRUE,
                                 label = "log",
                                 ...) {
-<<<<<<< HEAD
   original_data <- validate_forecast_internal(data, copy = TRUE)
-=======
-  # input checks
-  suppressWarnings(suppressMessages(validate_forecast(data)))
-  original_data <- copy(data)
   assert_function(fun)
   assert_logical(append, len = 1)
   assert_character(label, len = 1)
 
->>>>>>> 85347954
   scale_col_present <- ("scale" %in% colnames(original_data))
 
   # Error handling
