--- conflicted
+++ resolved
@@ -14,12 +14,8 @@
 #' The function runs additional checks to make sure the data satisfies the
 #' requirements of the respective forecast type and throws an
 #' informative error if any issues are found.
-<<<<<<< HEAD
 #' @inheritParams as_forecast
-=======
-#' @inheritParams score
 #' @importFrom cli cli_abort
->>>>>>> 6851f339
 #' @return Character vector of length one with either "binary", "quantile",
 #' "sample" or "point".
 #' @export
