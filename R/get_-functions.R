# Functions that help to obtain information about the data

#' @title Infer Forecast Type
#' @description Helper function to infer the forecast type based on a
#' data.frame or similar with predictions. Please check the vignettes to
#' learn more about forecast types.
#'
#' Possible forecast types are
#' - "sample-based"
#' - "quantile-based"
#' - "binary"
#' - "point" forecast.
#'
#' The function runs additional checks to make sure the data satisfies the
#' requirements of the respective forecast type and throws an
#' informative error if any issues are found.
#' @inheritParams score
#' @return Character vector of length one with either "binary", "quantile",
#' "sample" or "point".
<<<<<<< HEAD
#'
#' @keywords check-forecasts
=======
#' @export
#' @keywords check-forceasts
>>>>>>> b778f8ac
get_forecast_type <- function(data) {
  assert_data_frame(data)
  assert(check_columns_present(data, c("observed", "predicted")))
  if (test_forecast_type_is_binary(data)) {
    forecast_type <- "binary"
  } else if (test_forecast_type_is_quantile(data)) {
    forecast_type <- "quantile"
  } else if (test_forecast_type_is_sample(data)) {
    forecast_type <- "sample"
  } else if (test_forecast_type_is_point(data)) {
    forecast_type <- "point"
  } else {
    stop(
      "Checking `data`: input doesn't satisfy criteria for any forecast type. ",
      "Are you missing a column `quantile` or `sample_id`? ",
      "Please check the vignette for additional info."
    )
  }
  conflict <- check_attribute_conflict(data, "forecast_type", forecast_type)
  if (!is.logical(conflict)) {
    warning(conflict)
  }
  return(forecast_type)
}


#' Test whether data could be a binary forecast.
#' @description Checks type of the necessary columns.
#' @inheritParams document_check_functions
#' @importFrom checkmate test_factor test_numeric
#' @return Returns TRUE if basic requirements are satisfied and FALSE otherwise
#' @keywords internal_input_check
test_forecast_type_is_binary <- function(data) {
  observed_correct <- test_factor(x = data$observed)
  predicted_correct <- test_numeric(x = data$predicted)
  return(observed_correct && predicted_correct)
}

#' Test whether data could be a sample-based forecast.
#' @description Checks type of the necessary columns.
#' @inheritParams document_check_functions
#' @return Returns TRUE if basic requirements are satisfied and FALSE otherwise
#' @keywords internal_input_check
test_forecast_type_is_sample <- function(data) {
  observed_correct <- test_numeric(x = data$observed)
  predicted_correct <- test_numeric(x = data$predicted)
  columns_correct <- test_columns_present(data, "sample_id")
  return(observed_correct && predicted_correct && columns_correct)
}

#' Test whether data could be a point forecast.
#' @description Checks type of the necessary columns.
#' @inheritParams document_check_functions
#' @return Returns TRUE if basic requirements are satisfied and FALSE otherwise
#' @keywords internal_input_check
test_forecast_type_is_point <- function(data) {
  observed_correct <- test_numeric(x = data$observed)
  predicted_correct <- test_numeric(x = data$predicted)
  columns_correct <- test_columns_not_present(data, c("sample_id", "quantile"))
  return(observed_correct && predicted_correct && columns_correct)
}

#' Test whether data could be a quantile forecast.
#' @description Checks type of the necessary columns.
#' @inheritParams document_check_functions
#' @return Returns TRUE if basic requirements are satisfied and FALSE otherwise
#' @keywords internal_input_check
test_forecast_type_is_quantile <- function(data) {
  observed_correct <- test_numeric(x = data$observed)
  predicted_correct <- test_numeric(x = data$predicted)
  columns_correct <- test_columns_present(data, "quantile")
  return(observed_correct && predicted_correct && columns_correct)
}


#' @title Get type of a vector or matrix of observed values or predictions
#'
#' @description Internal helper function to get the type of a vector (usually
#' of observed or predicted values). The function checks whether the input is
#' a factor, or else whether it is integer (or can be coerced to integer) or
#' whether it's continuous.
#' @param x Input used to get the type.
#' @return Character vector of length one with either "classification",
#' "integer", or "continuous"
#' @keywords internal_input_check
get_type <- function(x) {
  if (is.factor(x)) {
    return("classification")
  }
  assert_numeric(as.vector(x))
  if (all(is.na(as.vector(x)))) {
    stop("Can't get type: all values of are NA")
  }
  if (is.integer(x)) {
    return("integer")
  }
  if (
    isTRUE(all.equal(as.vector(x), as.integer(x))) && !all(is.na(as.integer(x)))
  ) {
    return("integer")
  } else {
    return("continuous")
  }
}


#' @title Get metrics that were used for scoring
#' @description Internal helper function to get the metrics that were used
#' to score forecasts.
#' @param scores A data.table with an attribute `metric_names`
#' @return Character vector with the metrics that were used for scoring.
#' @keywords internal_input_check
get_metrics <- function(scores) {
  metric_names <- attr(scores, "metric_names")
  if (is.null(metric_names)) {
    stop("The data needs to have an attribute `metric_names` with the names ",
         " of the metrics that were used for scoring. This should be the case ",
         "if the data was produced using `score()`. Either run `score()` ",
         "again, or set the attribute manually using ",
         "`attr(data, 'metric_names') <- names_of_the_scoring_metrics")
  }
  return(metric_names)
}


#' @title Get unit of a single forecast
#' @description Helper function to get the unit of a single forecast, i.e.
#' the column names that define where a single forecast was made for.
#' This just takes all columns that are available in the data and subtracts
#' the columns that are protected, i.e. those returned by
#' [get_protected_columns()] as well as the names of the metrics that were
#' specified during scoring, if any.
#' @inheritParams validate
#' @param check_conflict Whether or not to check whether there is a conflict
<<<<<<< HEAD
#' between a stored attribute and the inferred forecast unit. Defaults to FALSE.
#' @return A character vector with the column names that define the unit of
#' a single forecast
=======
#' between a stored attribute and the inferred forecast unit. When you create
#' a forecast object, the forecast unit is stored as an attribute. If you
#' later change the columns of the data, the forecast unit as inferred from the
#' data might change compared to the stored attribute. Should this result in a
#' warning? Defaults to FALSE.
#' @return A character vector with the column names that define the unit of
#' a single forecast
#' @export
>>>>>>> b778f8ac
#' @keywords check-forecasts
get_forecast_unit <- function(data, check_conflict = FALSE) {
  # check whether there is a conflict in the forecast_unit and if so warn
  protected_columns <- get_protected_columns(data)
  protected_columns <- c(protected_columns, attr(data, "metric_names"))

  forecast_unit <- setdiff(colnames(data), unique(protected_columns))

  conflict <- check_attribute_conflict(data,  "forecast_unit", forecast_unit)
  if (check_conflict && !is.logical(conflict)) {
    warning(conflict)
  }

  return(forecast_unit)
}


#' @title Get protected columns from a data frame
#'
#' @description Helper function to get the names of all columns in a data frame
#' that are protected columns.
#'
#' @inheritParams validate
#'
#' @return A character vector with the names of protected columns in the data.
#' If data is `NULL` (default) then it returns a list of all columns that are
#' protected in scoringutils.
#'
#' @keywords internal
get_protected_columns <- function(data = NULL) {

  protected_columns <- c(
    "predicted", "observed", "sample_id", "quantile", "upper", "lower",
    "pit_value", "range", "boundary", "relative_skill", "scaled_rel_skill",
    "interval_coverage", "interval_coverage_deviation",
    "quantile_coverage", "quantile_coverage_deviation",
    available_metrics(),
    grep("coverage_", names(data), fixed = TRUE, value = TRUE)
  )

  if (is.null(data)) {
    return(protected_columns)
  }

  # only return protected columns that are present
  datacols <- colnames(data)
  protected_columns <- intersect(
    datacols,
    protected_columns
  )

  return(protected_columns)
}


#' @title Find duplicate forecasts
#'
#' @description Helper function to identify duplicate forecasts, i.e.
#' instances where there is more than one forecast for the same prediction
#' target.
#'
#' @param data A data.frame as used for [score()]
#'
#' @param forecast_unit A character vector with the column names that define
#' the unit of a single forecast. If `NULL` (the default) the function tries
#' to infer the unit of a single forecast.
#'
#' @return A data.frame with all rows for which a duplicate forecast was found
#' @export
#' @keywords check-forecasts
#' @examples
#' example <- rbind(example_quantile, example_quantile[1000:1010])
#' get_duplicate_forecasts(example)

get_duplicate_forecasts <- function(data, forecast_unit = NULL) {
  type <- c("sample_id", "quantile")[c("sample_id", "quantile") %in% colnames(data)]
  if (is.null(forecast_unit)) {
    forecast_unit <- get_forecast_unit(data)
  }
  data <- as.data.table(data)
  data[, scoringutils_InternalDuplicateCheck := .N, by = c(forecast_unit, type)]
  out <- data[scoringutils_InternalDuplicateCheck > 1]
  out[, scoringutils_InternalDuplicateCheck := NULL]
  return(out[])
}


#' @title Get a list of all attributes of a scoringutils object
#'
#' @param object A object of class `scoringutils_`
#'
#' @return A named list with the attributes of that object.
#' @keywords internal
get_scoringutils_attributes <- function(object) {
  possible_attributes <- c(
    "scoringutils_by",
    "forecast_unit",
    "forecast_type",
    "metric_names",
    "messages",
    "warnings"
  )

  attr_list <- list()
  for (attr_name in possible_attributes) {
    attr_list[[attr_name]] <- attr(object, attr_name)
  }
  return(attr_list)
}<|MERGE_RESOLUTION|>--- conflicted
+++ resolved
@@ -17,13 +17,8 @@
 #' @inheritParams score
 #' @return Character vector of length one with either "binary", "quantile",
 #' "sample" or "point".
-<<<<<<< HEAD
-#'
-#' @keywords check-forecasts
-=======
 #' @export
 #' @keywords check-forceasts
->>>>>>> b778f8ac
 get_forecast_type <- function(data) {
   assert_data_frame(data)
   assert(check_columns_present(data, c("observed", "predicted")))
@@ -158,11 +153,6 @@
 #' specified during scoring, if any.
 #' @inheritParams validate
 #' @param check_conflict Whether or not to check whether there is a conflict
-<<<<<<< HEAD
-#' between a stored attribute and the inferred forecast unit. Defaults to FALSE.
-#' @return A character vector with the column names that define the unit of
-#' a single forecast
-=======
 #' between a stored attribute and the inferred forecast unit. When you create
 #' a forecast object, the forecast unit is stored as an attribute. If you
 #' later change the columns of the data, the forecast unit as inferred from the
@@ -171,7 +161,6 @@
 #' @return A character vector with the column names that define the unit of
 #' a single forecast
 #' @export
->>>>>>> b778f8ac
 #' @keywords check-forecasts
 get_forecast_unit <- function(data, check_conflict = FALSE) {
   # check whether there is a conflict in the forecast_unit and if so warn
