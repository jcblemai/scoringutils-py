# Functions that help to obtain information about the data

#' @title Infer forecast type from data
#' @description
#' Helper function to infer the forecast type based on a
#' data.frame or similar with forecasts and observed values. See the details
#' section below for information on the different forecast types.
#' @inheritParams as_forecast
#' @inheritSection forecast_types Forecast types and input formats
#' @importFrom cli cli_abort
#' @return
#' Character vector of length one with either "binary", "quantile",
#' "sample" or "point".
#' @export
#' @keywords check-forecasts
get_forecast_type <- function(data) {
  assert_data_frame(data)
  assert(check_columns_present(data, c("observed", "predicted")))
  if (test_forecast_type_is_binary(data)) {
    forecast_type <- "binary"
  } else if (test_forecast_type_is_quantile(data)) {
    forecast_type <- "quantile"
  } else if (test_forecast_type_is_sample(data)) {
    forecast_type <- "sample"
  } else if (test_forecast_type_is_point(data)) {
    forecast_type <- "point"
  } else {
    #nolint start: keyword_quote_linter
    cli_abort(
      c(
        "!" = "Checking `data`: input doesn't satisfy criteria for any
        forecast type. ",
        "i" = "Are you missing a column `quantile_level` or `sample_id`?
        Please check the vignette for additional info."
      )
    )
    #nolint end
  }
  return(forecast_type)
}


#' Test whether data could be a binary forecast.
#' @description Checks type of the necessary columns.
#' @inheritParams document_check_functions
#' @importFrom checkmate test_factor test_numeric
#' @return Returns TRUE if basic requirements are satisfied and FALSE otherwise
#' @keywords internal_input_check
test_forecast_type_is_binary <- function(data) {
  observed_correct <- test_factor(x = data$observed)
  predicted_correct <- test_numeric(x = data$predicted)
  return(observed_correct && predicted_correct)
}

#' Test whether data could be a sample-based forecast.
#' @description Checks type of the necessary columns.
#' @inheritParams document_check_functions
#' @return Returns TRUE if basic requirements are satisfied and FALSE otherwise
#' @keywords internal_input_check
test_forecast_type_is_sample <- function(data) {
  observed_correct <- test_numeric(x = data$observed)
  predicted_correct <- test_numeric(x = data$predicted)
  columns_correct <- test_columns_present(data, "sample_id")
  return(observed_correct && predicted_correct && columns_correct)
}

#' Test whether data could be a point forecast.
#' @description Checks type of the necessary columns.
#' @inheritParams document_check_functions
#' @return Returns TRUE if basic requirements are satisfied and FALSE otherwise
#' @keywords internal_input_check
test_forecast_type_is_point <- function(data) {
  observed_correct <- test_numeric(x = data$observed)
  predicted_correct <- test_numeric(x = data$predicted)
  columns_correct <- test_columns_not_present(
    data, c("sample_id", "quantile_level")
  )
  return(observed_correct && predicted_correct && columns_correct)
}

#' Test whether data could be a quantile forecast.
#' @description Checks type of the necessary columns.
#' @inheritParams document_check_functions
#' @return Returns TRUE if basic requirements are satisfied and FALSE otherwise
#' @keywords internal_input_check
test_forecast_type_is_quantile <- function(data) {
  observed_correct <- test_numeric(x = data$observed)
  predicted_correct <- test_numeric(x = data$predicted)
  columns_correct <- test_columns_present(data, "quantile_level")
  return(observed_correct && predicted_correct && columns_correct)
}


#' Assert that forecast type is as expected
#' @param data A forecast object as produced by [as_forecast()].
#' @param actual The actual forecast type of the data
#' @param desired The desired forecast type of the data
#' @inherit document_assert_functions return
#' @importFrom cli cli_abort
#' @importFrom checkmate assert_character
#' @keywords internal_input_check
assert_forecast_type <- function(data,
                                 actual = get_forecast_type(data),
                                 desired = NULL) {
  assert_character(desired, null.ok = TRUE)
  if (!is.null(desired) && desired != actual) {
    #nolint start: object_usage_linter keyword_quote_linter
    cli_abort(
      c(
        "!" = "Forecast type determined by scoringutils based on input:
        {.val {actual}}.",
        "i" = "Desired forecast type: {.val {desired}}."
      )
    )
    #nolint end
  }
  return(invisible(NULL))
}


#' @title Get type of a vector or matrix of observed values or predictions
#'
#' @description
#' Internal helper function to get the type of a vector (usually
#' of observed or predicted values). The function checks whether the input is
#' a factor, or else whether it is integer (or can be coerced to integer) or
#' whether it's continuous.
#' @param x Input the type should be determined for.
#' @importFrom cli cli_abort
#' @return
#' Character vector of length one with either "classification",
#' "integer", or "continuous".
#' @keywords internal_input_check
get_type <- function(x) {
  if (is.factor(x)) {
    return("classification")
  }
  assert_numeric(as.vector(x))
  if (all(is.na(as.vector(x)))) {
    cli_abort("Can't get type: all values of are {.val NA}.")
  }
  if (is.integer(x)) {
    return("integer")
  }
  if (
    isTRUE(all.equal(as.vector(x), as.integer(x))) && !all(is.na(as.integer(x)))
  ) {
    return("integer")
  } else {
    return("continuous")
  }
}


#' @title Get names of the metrics that were used for scoring
#' @description
#' When applying a scoring rule via [score()], the names of the scoring rules
#' become column names of the
#' resulting data.table. In addition, an attribute `metrics` will be
#' added to the output, holding the names of the scores as a vector.
#' This is done so that a function like [get_forecast_unit()] can still
#' identify which columns are part of the forecast unit and which hold a score.
#'
#' `get_metrics()` access and returns this attribute. If there is no
#' attribute, the function will return NULL. Users can control whether the
#' function should error instead via the `error` argument.
#'
#' `get_metrics()` also checks whether the names of the scores stored in
#' the attribute are column names of the data and will throw a warning if not.
#' This can happen if you rename columns after scoring. You can either run
#' [score()] again, specifying names for the scoring rules manually, or you
#' can update the attribute manually using
#' `attr(scores, "metrics") <- c("names", "of", "your", "scores")` (the
#' order does not matter).
#'
#' @param scores A data.table with an attribute `metrics`.
#' @param error Throw an error if there is no attribute called `metrics`?
#' Default is FALSE.
#' @importFrom cli cli_abort cli_warn
<<<<<<< HEAD
#' @return
#' Character vector with the names of the scoring rules that were used
=======
#' @importFrom checkmate assert_data_frame
#' @return Character vector with the names of the scoring rules that were used
>>>>>>> a3c70c9c
#' for scoring or `NULL` if no scores were computed previously.
#' @keywords check-forecasts
#' @export
get_metrics <- function(scores, error = FALSE) {
  assert_data_frame(scores)
  metrics <- attr(scores, "metrics")
  if (error && is.null(metrics)) {
    #nolint start: keyword_quote_linter
    cli_abort(
      c(
        "!" = "Object needs an attribute `metrics` with the names of the
         scoring rules that were used for scoring.",
        "i" = "See `?get_metrics` for further information."
      )
    )
    #nolint end
  }

  if (!all(metrics %in% names(scores))) {
    #nolint start: keyword_quote_linter object_usage_linter
    missing <- setdiff(metrics, names(scores))
    cli_warn(
      c(
        "!" = "The following scores have been previously computed, but are no
            longer column names of the data: {.val {missing}}",
        "i" = "See {.code ?get_metrics} for further information."
      )
    )
    #nolint end
  }

  return(metrics)
}


#' @title Get unit of a single forecast
#' @description
#' Helper function to get the unit of a single forecast, i.e.
#' the column names that define where a single forecast was made for.
#' This just takes all columns that are available in the data and subtracts
#' the columns that are protected, i.e. those returned by
#' [get_protected_columns()] as well as the names of the metrics that were
#' specified during scoring, if any.
#' @inheritParams as_forecast
#' @inheritSection forecast_types Forecast unit
#' @return
#' A character vector with the column names that define the unit of
#' a single forecast
#' @importFrom checkmate assert_data_frame
#' @export
#' @keywords check-forecasts
get_forecast_unit <- function(data) {
  assert_data_frame(data)
  protected_columns <- get_protected_columns(data)
  protected_columns <- c(protected_columns, attr(data, "metrics"))
  forecast_unit <- setdiff(colnames(data), unique(protected_columns))
  return(forecast_unit)
}


#' @title Get protected columns from data
#'
#' @description Helper function to get the names of all columns in a data frame
#' that are protected columns.
#'
#' @inheritParams as_forecast
#'
#' @return
#' A character vector with the names of protected columns in the data.
#' If data is `NULL` (default) then it returns a list of all columns that are
#' protected in scoringutils.
#'
#' @keywords internal
get_protected_columns <- function(data = NULL) {

  protected_columns <- c(
    "predicted", "observed", "sample_id", "quantile_level", "upper", "lower",
    "pit_value", "interval_range", "boundary",
    "interval_coverage", "interval_coverage_deviation",
    "quantile_coverage", "quantile_coverage_deviation",
    grep("_relative_skill$", names(data), value = TRUE),
    grep("coverage_", names(data), fixed = TRUE, value = TRUE)
  )

  if (is.null(data)) {
    return(protected_columns)
  }

  # only return protected columns that are present
  datacols <- colnames(data)
  protected_columns <- intersect(
    datacols,
    protected_columns
  )

  return(protected_columns)
}


#' @title Find duplicate forecasts
#'
#' @description
#' Helper function to identify duplicate forecasts, i.e.
#' instances where there is more than one forecast for the same prediction
#' target.
#'
#' @param data A data.frame as used for [score()]
#'
#' @param forecast_unit A character vector with the column names that define
#'   the unit of a single forecast. By default the forecast unit will be
#'   automatically inferred from the data (see [get_forecast_unit()])
#'
#' @return A data.frame with all rows for which a duplicate forecast was found
#' @export
#' @importFrom checkmate assert_data_frame assert_subset
#' @keywords check-forecasts
#' @examples
#' example <- rbind(example_quantile, example_quantile[1000:1010])
#' get_duplicate_forecasts(example)

get_duplicate_forecasts <- function(
  data,
  forecast_unit = get_forecast_unit(data)
) {
  assert_data_frame(data)
  assert_subset(forecast_unit, colnames(data))
  available_type <- c("sample_id", "quantile_level") %in% colnames(data)
  type <- c("sample_id", "quantile_level")[available_type]
  data <- as.data.table(data)
  data[, scoringutils_InternalDuplicateCheck := .N, by = c(forecast_unit, type)]
  out <- data[scoringutils_InternalDuplicateCheck > 1]
  out[, scoringutils_InternalDuplicateCheck := NULL]
  return(out[])
}


#' @title Get quantile and interval coverage values for quantile-based forecasts
#'
#' @description
#' For a validated forecast object in a quantile-based format
#' (see [as_forecast()] for more information), this function computes:
#' - interval coverage of central prediction intervals
#' - quantile coverage for predictive quantiles
#' - the deviation between desired and actual coverage (both for interval and
#' quantile coverage)
#'
#' Coverage values are computed for a specific level of grouping, as specified
#' in the `by` argument. By default, coverage values are computed per model.
#'
#' **Interval coverage**
#'
#' Interval coverage for a given interval range is defined as the proportion of
#' observations that fall within the corresponding central prediction intervals.
#' Central prediction intervals are symmetric around the median and formed
#' by two quantiles that denote the lower and upper bound. For example, the 50%
#' central prediction interval is the interval between the 0.25 and 0.75
#' quantiles of the predictive distribution.
#'
#' **Quantile coverage**
#'
#' Quantile coverage for a given quantile is defined as the proportion of
#' observed values that are smaller than the corresponding predictive quantile.
#' For example, the 0.5 quantile coverage is the proportion of observed values
#' that are smaller than the 0.5 quantile of the predictive distribution.
#' Just as above, for a single observation and the quantile of a single
#' predictive distribution, the value will either be `TRUE` or `FALSE`.
#'
#' **Coverage deviation**
#'
#' The coverage deviation is the difference between the desired coverage
#' (can be either interval or quantile coverage) and the
#' actual coverage. For example, if the desired coverage is 90% and the actual
#' coverage is 80%, the coverage deviation is -0.1.
#' @return
#' A data.table with columns as specified in `by` and additional
#' columns for the coverage values described above
#' @inheritParams score
#' @param by character vector that denotes the level of grouping for which the
#'   coverage values should be computed. By default (`"model"`), one coverage
#'   value per model will be returned.
#' @return
#' a data.table with columns "interval_coverage",
#' "interval_coverage_deviation", "quantile_coverage",
#' "quantile_coverage_deviation" and the columns specified in `by`.
#' @importFrom data.table setcolorder
#' @importFrom checkmate assert_subset
#' @examples
#' library(magrittr) # pipe operator
#' example_quantile %>%
#'   as_forecast() %>%
#'   get_coverage(by = "model")
#' @export
#' @keywords scoring
#' @export
get_coverage <- function(data, by = "model") {
  # input checks ---------------------------------------------------------------
  data <- copy(data)
  data <- na.omit(data)
  suppressWarnings(suppressMessages(validate_forecast(data)))
  assert_subset(get_forecast_type(data), "quantile")

  # remove "quantile_level" and "interval_range" from `by` if present, as these
  # are included anyway
  by <- setdiff(by, c("quantile_level", "interval_range"))
  assert_subset(by, names(data))

  # convert to wide interval format and compute interval coverage --------------
  interval_data <- quantile_to_interval(data, format = "wide")
  interval_data[,
    interval_coverage := (observed <= upper) & (observed >= lower)
  ][, c("lower", "upper", "observed") := NULL]
  interval_data[, interval_coverage_deviation :=
                  interval_coverage - interval_range / 100]

  # merge interval range data with original data -------------------------------
  # preparations
  data[, interval_range := get_range_from_quantile(quantile_level)]
  data_cols <- colnames(data) # store so we can reset column order later
  forecast_unit <- get_forecast_unit(data)

  data <- merge(data, interval_data,
                by = unique(c(forecast_unit, "interval_range")))

  # compute quantile coverage and deviation ------------------------------------
  data[, quantile_coverage := observed <= predicted]
  data[, quantile_coverage_deviation := quantile_coverage - quantile_level]

  # summarise coverage values according to `by` and cleanup --------------------
  # reset column order
  new_metrics <- c("interval_coverage", "interval_coverage_deviation",
                   "quantile_coverage", "quantile_coverage_deviation")
  setcolorder(data, unique(c(data_cols, "interval_range", new_metrics)))
  # remove forecast class and convert to regular data.table
  data <- as.data.table(data)
  by <- unique(c(by, "quantile_level", "interval_range"))
  # summarise
  data <- data[, lapply(.SD, mean), by = by, .SDcols = new_metrics]
  return(data[])
}


#' @title Count number of available forecasts
#'
#' @description
#' Given a data set with forecasts, this function counts the number of
#' available forecasts.
#' The level of grouping can be specified using the `by` argument (e.g. to
#' count the number of forecasts per model, or the number of forecasts per
#' model and location).
#' This is useful to determine whether there are any missing forecasts.
#'
#' @param by character vector or `NULL` (the default) that denotes the
#'   categories over which the number of forecasts should be counted.
#'   By default this will be the unit of a single forecast (i.e.
#'   all available columns (apart from a few "protected" columns such as
#'   'predicted' and 'observed') plus "quantile_level" or "sample_id" where
#'   present).
#'
#' @param collapse character vector (default: `c("quantile_level", "sample_id"`)
#'   with names of categories for which the number of rows should be collapsed
#'   to one when counting. For example, a single forecast is usually represented
#'   by a set of several quantiles or samples and collapsing these to one makes
#'   sure that a single forecast only gets counted once. Setting
#'   `collapse = c()` would mean that all quantiles / samples would be counted
#'   as individual forecasts.
#'
#' @return A data.table with columns as specified in `by` and an additional
#' column "count" with the number of forecasts.
#'
#' @inheritParams score
#' @importFrom data.table .I .N nafill
#' @export
#' @keywords check-forecasts
#' @examples
#' \dontshow{
#'   data.table::setDTthreads(2) # restricts number of cores used on CRAN
#' }
#'
#' get_forecast_counts(
#'   as_forecast(example_quantile),
#'   by = c("model", "target_type")
#' )
get_forecast_counts <- function(data,
                                by = get_forecast_unit(data),
                                collapse = c("quantile_level", "sample_id")) {
  data <- copy(data)
  suppressWarnings(suppressMessages(validate_forecast(data)))
  forecast_unit <- get_forecast_unit(data)
  data <- na.omit(data)
  assert_subset(by, names(data))

  # collapse several rows to 1, e.g. treat a set of 10 quantiles as one,
  # because they all belong to one single forecast that should be counted once
  collapse_by <- setdiff(
    c(forecast_unit, "quantile_level", "sample_id"),
    collapse
  )
  # filter out "quantile_level" or "sample" if present in collapse_by, but not data
  collapse_by <- intersect(collapse_by, names(data))

  data <- data[data[, .I[1], by = collapse_by]$V1]

  # count number of rows = number of forecasts
  out <- as.data.table(data)[, .(count = .N), by = by]

  # make sure that all combinations in "by" are included in the output (with
  # count = 0). To achieve that, take the unique values in data and expand grid
  col_vecs <- unclass(out)
  col_vecs$count <- NULL
  col_vecs <- lapply(col_vecs, unique)
  out_empty <- expand.grid(col_vecs, stringsAsFactors = FALSE)

  out <- merge(out, out_empty, by = by, all.y = TRUE)
  out[, count := nafill(count, fill = 0)]

  return(out[])
}<|MERGE_RESOLUTION|>--- conflicted
+++ resolved
@@ -177,13 +177,9 @@
 #' @param error Throw an error if there is no attribute called `metrics`?
 #' Default is FALSE.
 #' @importFrom cli cli_abort cli_warn
-<<<<<<< HEAD
+#' @importFrom checkmate assert_data_frame
 #' @return
 #' Character vector with the names of the scoring rules that were used
-=======
-#' @importFrom checkmate assert_data_frame
-#' @return Character vector with the names of the scoring rules that were used
->>>>>>> a3c70c9c
 #' for scoring or `NULL` if no scores were computed previously.
 #' @keywords check-forecasts
 #' @export
