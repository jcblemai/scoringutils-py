--- conflicted
+++ resolved
@@ -371,15 +371,8 @@
 #' @export
 get_coverage <- function(forecast, by = "model") {
   # input checks ---------------------------------------------------------------
-<<<<<<< HEAD
-  data <- clean_forecast(data, copy = TRUE, na.omit = TRUE)
-  assert_subset(get_forecast_type(data), "quantile")
-=======
-  forecast <- copy(forecast)
-  forecast <- na.omit(forecast)
-  suppressWarnings(suppressMessages(validate_forecast(forecast)))
+  forecast <- clean_forecast(forecast, copy = TRUE, na.omit = TRUE)
   assert_subset(get_forecast_type(forecast), "quantile")
->>>>>>> 686f0c26
 
   # remove "quantile_level" and "interval_range" from `by` if present, as these
   # are included anyway
@@ -465,17 +458,9 @@
 get_forecast_counts <- function(forecast,
                                 by = get_forecast_unit(forecast),
                                 collapse = c("quantile_level", "sample_id")) {
-<<<<<<< HEAD
-  data <- clean_forecast(data, copy = TRUE, na.omit = TRUE)
-  forecast_unit <- get_forecast_unit(data)
-  assert_subset(by, names(data))
-=======
-  forecast <- copy(forecast)
-  suppressWarnings(suppressMessages(validate_forecast(forecast)))
+  forecast <- clean_forecast(forecast, copy = TRUE, na.omit = TRUE)
   forecast_unit <- get_forecast_unit(forecast)
-  forecast <- na.omit(forecast)
   assert_subset(by, names(forecast))
->>>>>>> 686f0c26
 
   # collapse several rows to 1, e.g. treat a set of 10 quantiles as one,
   # because they all belong to one single forecast that should be counted once
