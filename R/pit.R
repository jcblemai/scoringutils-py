--- conflicted
+++ resolved
@@ -145,15 +145,8 @@
                     by,
                     n_replicates = 100) {
 
-<<<<<<< HEAD
-  data <- clean_forecast(data, copy = TRUE, na.omit = TRUE)
-  forecast_type <- get_forecast_type(data)
-=======
-  forecast <- copy(forecast)
-  suppressWarnings(suppressMessages(validate_forecast(forecast)))
-  forecast <- na.omit(forecast)
+  forecast <- clean_forecast(forecast, copy = TRUE, na.omit = TRUE)
   forecast_type <- get_forecast_type(forecast)
->>>>>>> 686f0c26
 
   if (forecast_type == "quantile") {
     forecast[, quantile_coverage := (observed <= predicted)]
