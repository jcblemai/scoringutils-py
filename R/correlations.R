--- conflicted
+++ resolved
@@ -24,11 +24,7 @@
 correlation <- function(scores,
                         metrics = NULL,
                         digits = NULL) {
-<<<<<<< HEAD
-  metrics <- get_score_names(scores, error = TRUE)
-=======
-  metrics <- get_metrics(scores)
->>>>>>> a45f4f5c
+  metrics <- get_metrics(scores, errot = TRUE)
 
   # remove all non metrics and non-numeric columns
   df <- scores[, .SD, .SDcols = sapply(
