--- conflicted
+++ resolved
@@ -48,10 +48,7 @@
   return(correlations[])
 }
 
-<<<<<<< HEAD
-=======
-# helper function to obtain upper triangle of matrix
->>>>>>> 39ac584b
+# helper function to obtain lower triangle of matrix
 get_lower_tri <- function(cormat) {
   cormat[lower.tri(cormat)] <- NA
   return(cormat)
