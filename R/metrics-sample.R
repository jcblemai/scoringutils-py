--- conflicted
+++ resolved
@@ -130,11 +130,7 @@
 #'   the number of data points and N (number of columns) the number of Monte
 #'   Carlo samples. Alternatively, `predicted` can just be a vector of size n.
 #' @inheritSection illustration-input-metric-sample Input format
-<<<<<<< HEAD
-#' @return Numeric vector of length n with the absolute errors of the median.
-=======
-#' @returns vector with the scoring values
->>>>>>> 2649232d
+#' @returns Numeric vector of length n with the absolute errors of the median.
 #' @seealso [ae_median_quantile()]
 #' @importFrom stats median
 #' @keywords metric
