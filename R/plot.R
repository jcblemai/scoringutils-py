#' @title Plot contributions to the weighted interval score
#'
#' @description
#' Visualise the components of the weighted interval score: penalties for
#' over-prediction, under-prediction and for high dispersion (lack of
#' sharpness).
#'
#' @param scores A data.table of scores based on quantile forecasts as
#'   produced by [score()] and summarised using [summarise_scores()].
#' @param x The variable from the scores you want to show on the x-Axis.
#'   Usually this will be "model".
#' @param relative_contributions Logical. Show relative contributions instead
#'   of absolute contributions? Default is `FALSE` and this functionality is not
#'   available yet.
#' @param flip Boolean (default is `FALSE`), whether or not to flip the axes.
#' @return A ggplot object showing a contributions from the three components of
#'   the weighted interval score.
#' @importFrom ggplot2 ggplot aes geom_linerange facet_wrap labs
#' scale_fill_discrete coord_flip
#' theme theme_light unit guides guide_legend .data
#' @importFrom data.table melt
#' @importFrom checkmate assert_subset assert_logical
#' @return A ggplot object with a visualisation of the WIS decomposition
#' @export
#' @examples
#' library(ggplot2)
#' scores <- score(as_forecast(example_quantile))
#' scores <- summarise_scores(scores, by = c("model", "target_type"))
#'
#' plot_wis(scores,
#'   x = "model",
#'   relative_contributions = TRUE
#' ) +
#'   facet_wrap(~target_type)
#' plot_wis(scores,
#'   x = "model",
#'   relative_contributions = FALSE
#' ) +
#'   facet_wrap(~target_type, scales = "free_x")
#' @references
#' Bracher J, Ray E, Gneiting T, Reich, N (2020) Evaluating epidemic forecasts
#' in an interval format. <https://journals.plos.org/ploscompbiol/article?id=10.1371/journal.pcbi.1008618>

plot_wis <- function(scores,
                     x = "model",
                     relative_contributions = FALSE,
                     flip = FALSE) {
  # input checks
  scores <- ensure_data.table(scores)
  wis_components <- c("overprediction", "underprediction", "dispersion")
  assert(check_columns_present(scores, wis_components))
  assert_subset(x, names(scores))
  assert_logical(relative_contributions, len = 1)
  assert_logical(flip, len = 1)

  scores <- melt(scores,
    measure.vars = wis_components,
    variable.name = "wis_component_name",
    value.name = "component_value"
  )

  # stack or fill the geom_col position
  col_position <- ifelse(relative_contributions, "fill", "stack")

  plot <- ggplot(scores, aes(y = .data[[x]])) +
    geom_col(
      position = col_position,
      aes(x = component_value, fill = wis_component_name)
    ) +
    theme_scoringutils() +
    scale_fill_discrete(type = c("#DF536B", "#61D04F", "#2297E6")) +
    guides(fill = guide_legend(title = "WIS component")) +
    xlab("WIS contributions")

  if (flip) {
    plot <- plot +
      theme(
        panel.spacing = unit(4, "mm"),
        axis.text.x = element_text(
          angle = 90,
          vjust = 1,
          hjust = 1
        )
      ) +
      coord_flip()
  }

  return(plot)
}


#' @title Create a heatmap of a scoring metric
#'
#' @description
#' This function can be used to create a heatmap of one metric across different
#' groups, e.g. the interval score obtained by several forecasting models in
#' different locations.
#'
#' @param scores A data.frame of scores based on quantile forecasts as
#' produced by [score()].
#' @param y The variable from the scores you want to show on the y-Axis. The
#'   default for this is "model"
#' @param x The variable from the scores you want to show on the x-Axis. This
#'   could be something like "horizon", or "location"
#' @param metric String, the metric that determines the value and colour shown
#'   in the tiles of the heatmap.
#' @return A ggplot object showing a heatmap of the desired metric
#' @importFrom data.table setDT `:=`
#' @importFrom ggplot2 ggplot  aes geom_tile geom_text .data
#' scale_fill_gradient2 labs element_text coord_cartesian
#' @importFrom checkmate assert_subset
#' @export
#' @examples
#' scores <- score(as_forecast(example_quantile))
#' scores <- summarise_scores(scores, by = c("model", "target_type"))
#' scores <- summarise_scores(
#'   scores, by = c("model", "target_type"),
#'   fun = signif, digits = 2
#' )
#'
#' plot_heatmap(scores, x = "target_type", metric = "bias")

plot_heatmap <- function(scores,
                         y = "model",
                         x,
                         metric) {
  scores <- ensure_data.table(scores)
  assert_subset(y, names(scores))
  assert_subset(x, names(scores))
  assert_subset(metric, names(scores))

  plot <- ggplot(
    scores,
    aes(
      y = .data[[y]],
      x = .data[[x]],
      fill = .data[[metric]]
    )
  ) +
    geom_tile() +
    geom_text(aes(label = .data[[metric]])) +
    scale_fill_gradient2(low = "steelblue", high = "salmon") +
    theme_scoringutils() +
    theme(axis.text.x = element_text(
      angle = 90, vjust = 1,
      hjust = 1
    )) +
    coord_cartesian(expand = FALSE)

  return(plot)
}


#' @title Plot interval coverage
#'
#' @description
#' Plot interval coverage values (see [get_coverage()] for more information).
#'
#' @param coverage A data frame of coverage values as produced by
#' [get_coverage()].
#' @param colour According to which variable shall the graphs be coloured?
#' Default is "model".
#' @return ggplot object with a plot of interval coverage
#' @importFrom ggplot2 ggplot scale_colour_manual scale_fill_manual .data
#' facet_wrap facet_grid geom_polygon geom_line
#' @importFrom checkmate assert_subset
#' @importFrom data.table dcast
#' @export
#' @examples
#' \dontshow{
#'   data.table::setDTthreads(2) # restricts number of cores used on CRAN
#' }
#' coverage <- get_coverage(as_forecast(example_quantile), by = "model")
#' plot_interval_coverage(coverage)
plot_interval_coverage <- function(coverage,
                                   colour = "model") {
  coverage <- ensure_data.table(coverage)
  assert_subset(colour, names(coverage))

  # in case quantile columns are present, remove them and then take unique
  # values. This doesn't visually affect the plot, but prevents lines from being
  # drawn twice.
  del <- c("quantile_level", "quantile_coverage", "quantile_coverage_deviation")
  suppressWarnings(coverage[, eval(del) := NULL])
  coverage <- unique(coverage)

  ## overall model calibration - empirical interval coverage
  p1 <- ggplot(coverage, aes(
    x = interval_range,
    colour = .data[[colour]]
  )) +
    geom_polygon(
      data = data.frame(
        x = c(0, 0, 100),
        y = c(0, 100, 100),
        g = c("o", "o", "o"),
        stringsAsFactors = TRUE
      ),
      aes(
        x = x, y = y, group = g,
        fill = g
      ),
      alpha = 0.05,
      colour = "white",
      fill = "olivedrab3"
    ) +
    geom_line(aes(y = interval_range),
      colour = "grey",
      linetype = "dashed"
    ) +
    geom_line(aes(y = interval_coverage * 100)) +
    theme_scoringutils() +
    ylab("% Obs inside interval") +
    xlab("Nominal interval coverage") +
    coord_cartesian(expand = FALSE)

  return(p1)
}

#' @title Plot quantile coverage
#'
#' @description
#' Plot quantile coverage values (see [get_coverage()] for more information).
#'
#' @inheritParams plot_interval_coverage
#' @param colour String, according to which variable shall the graphs be
#' coloured? Default is "model".
#' @return A ggplot object with a plot of interval coverage
#' @importFrom ggplot2 ggplot scale_colour_manual scale_fill_manual .data aes
#'   scale_y_continuous geom_line
#' @importFrom checkmate assert_subset assert_data_frame
#' @importFrom data.table dcast
#' @export
#' @examples
#' coverage <- get_coverage(as_forecast(example_quantile), by = "model")
#' plot_quantile_coverage(coverage)

plot_quantile_coverage <- function(coverage,
                                   colour = "model") {
  coverage <- assert_data_frame(coverage)
  assert_subset(colour, names(coverage))

  p2 <- ggplot(
    data = coverage,
    aes(x = quantile_level, colour = .data[[colour]])
  ) +
    geom_polygon(
      data = data.frame(
        x = c(
          0, 0.5, 0.5,
          0.5, 0.5, 1
        ),
        y = c(
          0, 0, 0.5,
          0.5, 1, 1
        ),
        g = c("o", "o", "o"),
        stringsAsFactors = TRUE
      ),
      aes(
        x = x, y = y, group = g,
        fill = g
      ),
      alpha = 0.05,
      colour = "white",
      fill = "olivedrab3"
    ) +
    geom_line(aes(y = quantile_level),
      colour = "grey",
      linetype = "dashed"
    ) +
    geom_line(aes(y = quantile_coverage)) +
    theme_scoringutils() +
    xlab("Quantile level") +
    ylab("% Obs below quantile level") +
    scale_y_continuous(
      labels = function(x) {
        paste(100 * x)
      }
    ) +
    coord_cartesian(expand = FALSE)

  return(p2)
}

#' @title Plot heatmap of pairwise comparisons
#'
#' @description
#' Creates a heatmap of the ratios or pvalues from a pairwise comparison
#' between models.
#'
#' @param comparison_result A data.frame as produced by
#' [get_pairwise_comparisons()].
#' @param type Character vector of length one that is either
#'   "mean_scores_ratio" or "pval". This denotes whether to
#'   visualise the ratio or the p-value of the pairwise comparison.
#'   Default is "mean_scores_ratio".
#' @importFrom ggplot2 ggplot aes geom_tile geom_text labs coord_cartesian
#'   scale_fill_gradient2 theme_light element_text
#' @importFrom data.table as.data.table setnames rbindlist
#' @importFrom stats reorder
#' @importFrom ggplot2 labs coord_cartesian facet_wrap facet_grid theme
#'   element_text element_blank
#' @return
#' A ggplot object with a heatmap of mean score ratios from pairwise
#' comparisons.
#' @export
#' @examples
#' library(ggplot2)
#' scores <- score(as_forecast(example_quantile))
#' pairwise <- get_pairwise_comparisons(scores, by = "target_type")
#' plot_pairwise_comparisons(pairwise, type = "mean_scores_ratio") +
#'   facet_wrap(~target_type)

plot_pairwise_comparisons <- function(comparison_result,
                                      type = c("mean_scores_ratio", "pval")) {
  comparison_result <- ensure_data.table(comparison_result)
  type <- match.arg(type)

  relative_skill_metric <- grep(
    "(?<!scaled)_relative_skill$", colnames(comparison_result),
    value = TRUE, perl = TRUE
  )
  comparison_result[, model := reorder(model, -get(relative_skill_metric))]
  levels <- levels(comparison_result$model)

  get_fill_scale <- function(values, breaks, plot_scales) {
    values[is.na(values)] <- 1 # this would be either ratio = 1 or pval = 1
    scale <- cut(values,
      breaks = breaks,
      include.lowest = TRUE,
      right = FALSE,
      labels = plot_scales
    )
    return(as.numeric(as.character(scale)))
  }

  type <- match.arg(type)

  if (type == "mean_scores_ratio") {
    comparison_result[, var_of_interest := round(mean_scores_ratio, 2)]

    # implement breaks for colour heatmap
    breaks <- c(0, 0.1, 0.5, 0.75, 1, 1.33, 2, 10, Inf)
    plot_scales <- c(-1, -0.5, -0.25, 0, 0, 0.25, 0.5, 1)
    comparison_result[, fill_col := get_fill_scale(
      var_of_interest,
      breaks, plot_scales
    )]

    high_col <- "salmon"
  } else if (type == "pval") {
    comparison_result[, var_of_interest := round(pval, 3)]
    # implemnt breaks for colour heatmap
    breaks <- c(0, 0.01, 0.05, 0.1, 1)
    plot_scales <- c(1, 0.5, 0.1, 0)
    comparison_result[, fill_col := get_fill_scale(
      var_of_interest,
      breaks, plot_scales
    )]

    high_col <- "palegreen3"
    comparison_result[, var_of_interest := as.character(var_of_interest)]
    comparison_result[, var_of_interest := ifelse(var_of_interest == "0",
                                                  "< 0.001", var_of_interest)]
  }

  plot <- ggplot(
    comparison_result,
    aes(
      y = reorder(model, 1 / mean_scores_ratio, FUN = geometric_mean),
      x = reorder(compare_against, mean_scores_ratio, FUN = geometric_mean),
      fill = fill_col
    )
  ) +
    geom_tile(
      color = "white",
      width = 0.97, height = 0.97
    ) +
    geom_text(aes(label = var_of_interest),
              na.rm = TRUE) +
    scale_fill_gradient2(
      low = "steelblue", mid = "grey95",
      high = high_col,
      na.value = "lightgrey",
      midpoint = 0,
      limits = c(-1, 1),
      name = NULL
    ) +
    theme_scoringutils() +
    theme(
      axis.text.x = element_text(
        angle = 90, vjust = 1,
        hjust = 1
      ),
      legend.position = "none"
    ) +
    labs(
      x = "", y = ""
    ) +
    coord_cartesian(expand = FALSE)
  if (type == "mean_scores_ratio") {
    plot <- plot +
      theme(
        axis.text.x = element_text(
          angle = 90, vjust = 1,
          hjust = 1, color = "brown4"
        ),
        axis.text.y = element_text(color = "steelblue4")
      )
  }

  return(plot)
}


#' @title PIT histogram
#'
#' @description
#' Make a simple histogram of the probability integral transformed values to
#' visually check whether a uniform distribution seems likely.
#'
<<<<<<< HEAD
#' @param pit either a vector with the PIT values of size n, or a data.table as
#' produced by [get_pit()]
#' @param num_bins the number of bins in the PIT histogram, default is "auto".
#' When `num_bins == "auto"`, [plot_pit()] will either display 10 bins, or it
#' will display a bin for each available quantile in case you passed in data in
#' a quantile-based format.
#' You can control the number of bins by supplying a number. This is fine for
#' sample-based pit histograms, but may fail for quantile-based formats. In this
#' case it is preferred to supply explicit breaks points using the `breaks`
#' argument.
#' @param breaks numeric vector with the break points for the bins in the
#' PIT histogram. This is preferred when creating a PIT histogram based on
#' quantile-based data. Default is `NULL` and breaks will be determined by
#' `num_bins`. If `breaks` is used, `num_bins` will be ignored.
=======
#' @param pit Either a vector with the PIT values, or a data.table as
#'   produced by [get_pit()].
#' @param num_bins The number of bins in the PIT histogram, default is "auto".
#'   When `num_bins == "auto"`, [plot_pit()] will either display 10 bins, or it
#'   will display a bin for each available quantile in case you passed in data in
#'   a quantile-based format.
#'   You can control the number of bins by supplying a number. This is fine for
#'   sample-based pit histograms, but may fail for quantile-based formats. In this
#'   case it is preferred to supply explicit breaks points using the `breaks`
#'   argument.
#' @param breaks Numeric vector with the break points for the bins in the
#'   PIT histogram. This is preferred when creating a PIT histogram based on
#'   quantile-based data. Default is `NULL` and breaks will be determined by
#'   `num_bins`.
>>>>>>> 85347954
#' @importFrom stats as.formula
#' @importFrom ggplot2 geom_col
#' @importFrom stats density
#' @return A ggplot object with a histogram of PIT values
#' @examples
#' \dontshow{
#'   data.table::setDTthreads(2) # restricts number of cores used on CRAN
#' }
#'
#' # PIT histogram in vector based format
#' observed <- rnorm(30, mean = 1:30)
#' predicted <- replicate(200, rnorm(n = 30, mean = 1:30))
#' pit <- pit_sample(observed, predicted)
#' plot_pit(pit)
#'
#' # quantile-based pit
#' pit <- get_pit(as_forecast(example_quantile), by = "model")
#' plot_pit(pit, breaks = seq(0.1, 1, 0.1))
#'
#' # sample-based pit
#' pit <- get_pit(as_forecast(example_integer), by = "model")
#' plot_pit(pit)
#' @importFrom ggplot2 ggplot aes xlab ylab geom_histogram stat theme_light after_stat
#' @importFrom checkmate assert check_set_equal check_number
#' @export

plot_pit <- function(pit,
                     num_bins = "auto",
                     breaks = NULL) {
  assert(
    check_set_equal(num_bins, "auto"),
    check_number(num_bins, lower = 1)
  )
  assert_numeric(breaks, lower = 0, upper = 1, null.ok = TRUE)

  # vector-format is always sample-based, for data.frames there are two options
  if ("quantile_level" %in% names(pit)) {
    type <- "quantile-based"
  } else {
    type <- "sample-based"
  }

  # use breaks if explicitly given, otherwise assign based on number of bins
  if (!is.null(breaks)) {
    plot_quantiles <- breaks
  } else if (is.null(num_bins) || num_bins == "auto") {
    # automatically set number of bins
    if (type == "sample-based") {
      num_bins <- 10
      width <- 1 / num_bins
      plot_quantiles <- seq(width, 1, width)
    }
    if (type == "quantile-based") {
      plot_quantiles <- unique(pit$quantile_level)
    }
  } else {
    # if num_bins is explicitly given
    width <- 1 / num_bins
    plot_quantiles <- seq(width, 1, width)
  }

  # function for data.frames
  if (is.data.frame(pit)) {
    facet_cols <- get_forecast_unit(pit)
    formula <- as.formula(paste("~", paste(facet_cols, collapse = "+")))

    # quantile version
    if (type == "quantile-based") {
      if (num_bins == "auto") {
      } else {
        width <- 1 / num_bins
        plot_quantiles <- seq(width, 1, width)
      }

      if (!is.null(breaks)) {
        plot_quantiles <- breaks
      }

      hist <- ggplot(
        data = pit[quantile_level %in% plot_quantiles],
        aes(x = quantile_level, y = pit_value)
      ) +
        geom_col(position = "dodge") +
        facet_wrap(formula)
    }

    if (type == "sample-based") {
      hist <- ggplot(
        data = pit,
        aes(x = pit_value)
      ) +
        geom_histogram(aes(y = after_stat(width * density)),
          breaks = plot_quantiles,
          colour = "grey"
        ) +
        facet_wrap(formula)
    }
  } else {
    # non data.frame version
    hist <- ggplot(
      data = data.frame(x = pit, stringsAsFactors = TRUE),
      aes(x = x)
    ) +
      geom_histogram(aes(y = after_stat(width * density)),
        breaks = plot_quantiles,
        colour = "grey"
      )
  }

  hist <- hist +
    xlab("PIT") +
    ylab("Frequency") +
    theme_scoringutils()

  return(hist)
}

#' @title Visualise the number of available forecasts
#'
#' @description
#' Visualise Where Forecasts Are Available.
#' @param forecast_counts A data.table (or similar) with a column `count`
#'   holding forecast counts, as produced by [get_forecast_counts()].
#' @param x Character vector of length one that denotes the name of the column
#'   to appear on the x-axis of the plot.
#' @param y Character vector of length one that denotes the name of the column
#'   to appear on the y-axis of the plot. Default is "model".
#' @param x_as_factor Logical (default is `TRUE`). Whether or not to convert
#'   the variable on the x-axis to a factor. This has an effect e.g. if dates
#'   are shown on the x-axis.
#' @param show_counts Logical (default is `TRUE`) that indicates whether
#'   or not to show the actual count numbers on the plot.
#' @return A ggplot object with a plot of forecast counts
#' @importFrom ggplot2 ggplot scale_colour_manual scale_fill_manual
#'   geom_tile scale_fill_gradient .data
#' @importFrom data.table dcast .I .N
#' @importFrom checkmate assert_subset assert_logical
#' @export
#' @examples
#' library(ggplot2)
#' forecast_counts <- get_forecast_counts(
#'   as_forecast(example_quantile),
#'   by = c("model", "target_type", "target_end_date")
#' )
#' plot_forecast_counts(
#'  forecast_counts, x = "target_end_date", show_counts = FALSE
#' ) +
#'  facet_wrap("target_type")

plot_forecast_counts <- function(forecast_counts,
                                 x,
                                 y = "model",
                                 x_as_factor = TRUE,
                                 show_counts = TRUE) {

  forecast_counts <- ensure_data.table(forecast_counts)
  assert_subset(y, colnames(forecast_counts))
  assert_subset(x, colnames(forecast_counts))
  assert_logical(x_as_factor, len = 1)
  assert_logical(show_counts, len = 1)

  if (x_as_factor) {
    forecast_counts[, eval(x) := as.factor(get(x))]
  }

  setnames(forecast_counts, old = "count", new = "Count")

  plot <- ggplot(
    forecast_counts,
    aes(y = .data[[y]], x = .data[[x]])
  ) +
    geom_tile(aes(fill = `Count`),
              width = 0.97, height = 0.97) +
    scale_fill_gradient(
      low = "grey95", high = "steelblue",
      na.value = "lightgrey"
    ) +
    theme_scoringutils() +
    theme(
      axis.text.x = element_text(
        angle = 90, vjust = 1,
        hjust = 1
      )
    ) +
    theme(panel.spacing = unit(2, "lines"))
  if (show_counts) {
    plot <- plot +
      geom_text(aes(label = `Count`))
  }
  return(plot)
}


#' @title Plot correlation between metrics
#'
#' @description
#' Plots a heatmap of correlations between different metrics.
#'
#' @param correlations A data.table of correlations between scores as produced
#'   by [get_correlations()].
#' @return
#' A ggplot object showing a coloured matrix of correlations between metrics.
#' @importFrom ggplot2 ggplot geom_tile geom_text aes scale_fill_gradient2
#' element_text labs coord_cartesian theme element_blank
#' @importFrom data.table setDT melt
#' @importFrom checkmate assert_data_frame
#' @export
#' @return A ggplot object with a visualisation of correlations between metrics
#' @examples
#' scores <- score(as_forecast(example_quantile))
#' correlations <- get_correlations(
#'  summarise_scores(scores),
#'  digits = 2
#' )
#' plot_correlations(correlations)

plot_correlations <- function(correlations) {

  assert_data_frame(correlations)
  metrics <- get_metrics(correlations, error = TRUE)

  lower_triangle <- get_lower_tri(correlations[, .SD, .SDcols = metrics])

  # check correlations is actually a matrix of correlations
  col_present <- check_columns_present(correlations, "metric")
  if (any(lower_triangle > 1, na.rm = TRUE) || !is.logical(col_present)) {
    #nolint start: keyword_quote_linter
    cli_abort(
      c(
        "Found correlations > 1 or missing `metric` column.",
        "i" = "Did you forget to call {.fn scoringutils::get_correlations}?"
      )
    )
    #nolint end
  }

  rownames(lower_triangle) <- colnames(lower_triangle)

  # get plot data.frame
  plot_df <- data.table::as.data.table(lower_triangle)[, metric := metrics]
  plot_df <- na.omit(data.table::melt(plot_df, id.vars = "metric"))

  # refactor levels according to the metrics
  plot_df[, metric := factor(metric, levels = metrics)]
  plot_df[, variable := factor(variable, rev(metrics))]

  plot <- ggplot(plot_df, aes(
    x = variable, y = metric,
    fill = value
  )) +
    geom_tile(
      color = "white",
      width = 0.97, height = 0.97
    ) +
    geom_text(aes(y = metric, label = value)) +
    scale_fill_gradient2(
      low = "steelblue", mid = "white",
      high = "salmon",
      name = "Correlation",
      breaks = c(-1, -0.5, 0, 0.5, 1)
    ) +
    theme_scoringutils() +
    theme(
      axis.text.x = element_text(
        angle = 90, vjust = 1,
        hjust = 1
      )
    ) +
    labs(x = "", y = "") +
    coord_cartesian(expand = FALSE)
  return(plot)
}

#' @title Scoringutils ggplot2 theme
#'
#' @description
#' A theme for ggplot2 plots used in `scoringutils`.
#' @return A ggplot2 theme
#' @importFrom ggplot2 theme theme_minimal element_line `%+replace%`
#' @keywords plotting
#' @export
theme_scoringutils <- function() {
  theme_minimal() %+replace%
    theme(axis.line = element_line(colour = "grey80"),
          axis.ticks = element_line(colour = "grey80"),
          panel.grid.major = element_blank(),
          panel.grid.minor = element_blank(),
          panel.border = element_blank(),
          panel.background = element_blank(),
          legend.position = "bottom")
}<|MERGE_RESOLUTION|>--- conflicted
+++ resolved
@@ -420,22 +420,6 @@
 #' Make a simple histogram of the probability integral transformed values to
 #' visually check whether a uniform distribution seems likely.
 #'
-<<<<<<< HEAD
-#' @param pit either a vector with the PIT values of size n, or a data.table as
-#' produced by [get_pit()]
-#' @param num_bins the number of bins in the PIT histogram, default is "auto".
-#' When `num_bins == "auto"`, [plot_pit()] will either display 10 bins, or it
-#' will display a bin for each available quantile in case you passed in data in
-#' a quantile-based format.
-#' You can control the number of bins by supplying a number. This is fine for
-#' sample-based pit histograms, but may fail for quantile-based formats. In this
-#' case it is preferred to supply explicit breaks points using the `breaks`
-#' argument.
-#' @param breaks numeric vector with the break points for the bins in the
-#' PIT histogram. This is preferred when creating a PIT histogram based on
-#' quantile-based data. Default is `NULL` and breaks will be determined by
-#' `num_bins`. If `breaks` is used, `num_bins` will be ignored.
-=======
 #' @param pit Either a vector with the PIT values, or a data.table as
 #'   produced by [get_pit()].
 #' @param num_bins The number of bins in the PIT histogram, default is "auto".
@@ -449,8 +433,7 @@
 #' @param breaks Numeric vector with the break points for the bins in the
 #'   PIT histogram. This is preferred when creating a PIT histogram based on
 #'   quantile-based data. Default is `NULL` and breaks will be determined by
-#'   `num_bins`.
->>>>>>> 85347954
+#'   `num_bins`. If `breaks` is used, `num_bins` will be ignored.
 #' @importFrom stats as.formula
 #' @importFrom ggplot2 geom_col
 #' @importFrom stats density
