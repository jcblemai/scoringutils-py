--- conflicted
+++ resolved
@@ -372,9 +372,6 @@
 #'     by = c("target_type", "location"),
 #'     range = c(0, 50, 90, 95)
 #'   ) +
-<<<<<<< HEAD
-#'   facet_wrap(~ location + target_type, scales = "free_y")
-=======
 #'   facet_wrap(~ location + target_type, scales = "free_y") +
 #'   aes(fill = model, color = model)
 #'
@@ -395,8 +392,6 @@
 #'   ) +
 #'   facet_wrap(~ location + target_type, scales = "free_y") +
 #'   aes(fill = model, color = model)
-
->>>>>>> 532d2fd3
 
 plot_predictions <- function(data,
                              by = NULL,
