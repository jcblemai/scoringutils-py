#' @title Check whether an input is an atomic vector of mode 'numeric'
#'
#' @description Helper function to check whether an input is a numeric vector.
#' @param x input to check
#' @inheritDotParams checkmate::check_numeric
#' @importFrom checkmate check_atomic_vector check_numeric
#' @inherit document_check_functions return
#' @keywords internal_input_check
check_numeric_vector <- function(x, ...) {
  # check functions must return TRUE on success
  # and a custom error message otherwise
  numeric <- check_numeric(x, ...)
  vector <- check_atomic_vector(x)
  if (!isTRUE(numeric)) {
    return(numeric)
  } else if (!isTRUE(vector)) {
    return(vector)
  }
  return(TRUE)
}


#' @title Helper function to convert assert statements into checks
#'
#' @description
#' Tries to execute an expression. Internally, this is used to
#' see whether assertions fail when checking inputs (i.e. to convert an
#' `assert_*()` statement into a check). If the expression fails, the error
#' message is returned. If the expression succeeds, `TRUE` is returned.
#' @param expr an expression to be evaluated
#' @importFrom checkmate assert assert_numeric check_matrix
#' @inherit document_check_functions return
#' @keywords internal_input_check
check_try <- function(expr) {
  result <- try(expr, silent = TRUE)
  if (is.null(result)) {
    return(TRUE)
  }
  msg <- conditionMessage(attr(result, "condition"))
  return(msg)
}


<<<<<<< HEAD
#' @title Check Variable is not NULL
#'
#' @description
#' Check whether a certain variable is not `NULL` and return the name of that
#' variable and the function call where the variable is missing. This function
#' is a helper function that should only be called within other functions
#' @param ... The variables to check
#' @inherit document_assert_functions return
#' @importFrom cli cli_abort
#' @return The function returns `NULL`, but throws an error if the variable is
#' missing.
#'
#' @keywords internal_input_check
assert_not_null <- function(...) {
  vars <- list(...)
  varnames <- names(vars)

  calling_function <- deparse(sys.calls()[[sys.nframe() - 1]])
  # Get the function name
  calling_function <- as.list(
    strsplit(
      calling_function, "\\(", fixed = TRUE
    )
  )[[1]][1]

  for (i in seq_along(vars)) {
    #nolint start: object_usage_linter
    varname <- varnames[i]
    if (is.null(vars[[i]])) {
      cli_abort(
        c(
          "!" = "variable {varname} is {.val {NULL}} in the following
          function call: {.fn {calling_function}}."
        )
      )
    }
    #nolint end
  }
  return(invisible(NULL))
}


#' @title Assure that data has a `model` column
=======
#' @title Assure that Data Has a `model` Column
>>>>>>> a3c70c9c
#'
#' @description
#' Check whether the data.table has a column called `model`.
#' If not, a column called `model` is added with the value `Unspecified model`.
#' @inheritParams as_forecast
#' @importFrom cli cli_inform
#' @importFrom checkmate assert_data_table
#' @return The data.table with a column called `model`
#' @keywords internal_input_check
ensure_model_column <- function(data) {
  assert_data_table(data)
  if (!("model" %in% colnames(data))) {
    #nolint start: keyword_quote_linter
    cli_warn(
      c(
        "!" = "There is no column called `model` in the data.",
        "i" = "scoringutils assumes that all forecasts come from the
        same model"
      )
    )
    #nolint end
    data[, model := "Unspecified model"]
  }
  return(data[])
}


#' Check that all forecasts have the same number of quantiles or samples
#' @description
#' Function checks the number of quantiles or samples per forecast.
#' If the number of quantiles or samples is the same for all forecasts, it
#' returns TRUE and a string with an error message otherwise.
#' @param forecast_unit Character vector denoting the unit of a single forecast.
#' @importFrom checkmate assert_subset
#' @inherit document_check_functions params return
#' @keywords internal_input_check
check_number_per_forecast <- function(data, forecast_unit) {
  data <- ensure_data.table(data)
  data <- na.omit(data)
  # check whether there are the same number of quantiles, samples --------------
  data[, scoringutils_InternalNumCheck := length(predicted), by = forecast_unit]
  n <- unique(data$scoringutils_InternalNumCheck)
  data[, scoringutils_InternalNumCheck := NULL]
  if (length(n) > 1) {
    msg <- paste0(
      "Some forecasts have different numbers of rows ",
      "(e.g. quantiles or samples). ",
      "scoringutils found: ", toString(n),
      ". This may be a problem (it can potentially distort scores, ",
      "making it more difficult to compare them), ",
      "so make sure this is intended."
    )
    return(msg)
  }
  return(TRUE)
}


#' Check that there are no duplicate forecasts
#'
#' @description
#' Runs [get_duplicate_forecasts()] and returns a message if an issue is
#' encountered
#' @inheritParams get_duplicate_forecasts
#' @inherit document_check_functions return
#' @keywords internal_input_check
check_duplicates <- function(data, forecast_unit = get_forecast_unit(data)) {
  check_duplicates <- get_duplicate_forecasts(data, forecast_unit = forecast_unit)

  if (nrow(check_duplicates) > 0) {
    msg <- paste0(
      "There are instances with more than one forecast for the same target. ",
      "This can't be right and needs to be resolved. Maybe you need to ",
      "check the unit of a single forecast and add missing columns? Use ",
      "the function get_duplicate_forecasts() to identify duplicate rows"
    )
    return(msg)
  }
  return(TRUE)
}


#' Check column names are present in a data.frame
#' @description
#' The functions loops over the column names and checks whether they are
#' present. If an issue is encountered, the function immediately stops
#' and returns a message with the first issue encountered.
#' @inherit document_check_functions params return
#' @importFrom checkmate assert_character
#' @keywords internal_input_check
check_columns_present <- function(data, columns) {
  if (is.null(columns)) {
    return(TRUE)
  }
  assert_character(columns, min.len = 1)
  colnames <- colnames(data)
  missing <- list()
  for (x in columns) {
    if (!(x %in% colnames)) {
      missing[[x]] <- x
    }
  }
  missing <- unlist(missing)
  if (length(missing) > 1) {
    msg <- paste0(
      "Columns '", paste(missing, collapse = "', '"), "' not found in data"
    )
    return(msg)
  } else if (length(missing) == 1) {
    msg <- paste0("Column '", missing, "' not found in data")
    return(msg)
  }
  return(TRUE)
}

#' Test whether all column names are present in a data.frame
#' @description The function checks whether all column names are present. If
#' one or more columns are missing, the function returns FALSE. If all columns
#' are present, the function returns TRUE.
#' @inheritParams document_check_functions
#' @return Returns TRUE if all columns are present and FALSE otherwise
#' @keywords internal_input_check
test_columns_present <- function(data, columns) {
  check <- check_columns_present(data, columns)
  return(is.logical(check))
}

#' Test whether column names are NOT present in a data.frame
#' @description The function checks whether all column names are NOT present.
#' If none of the columns are present, the function returns TRUE. If one or
#' more columns are present, the function returns FALSE.
#' @inheritParams document_check_functions
#' @return Returns TRUE if none of the columns are present and FALSE otherwise
#' @keywords internal_input_check
test_columns_not_present <- function(data, columns) {
  if (any(columns %in% colnames(data))) {
    return(FALSE)
  } else {
    return(TRUE)
  }
}<|MERGE_RESOLUTION|>--- conflicted
+++ resolved
@@ -41,53 +41,7 @@
 }
 
 
-<<<<<<< HEAD
-#' @title Check Variable is not NULL
-#'
-#' @description
-#' Check whether a certain variable is not `NULL` and return the name of that
-#' variable and the function call where the variable is missing. This function
-#' is a helper function that should only be called within other functions
-#' @param ... The variables to check
-#' @inherit document_assert_functions return
-#' @importFrom cli cli_abort
-#' @return The function returns `NULL`, but throws an error if the variable is
-#' missing.
-#'
-#' @keywords internal_input_check
-assert_not_null <- function(...) {
-  vars <- list(...)
-  varnames <- names(vars)
-
-  calling_function <- deparse(sys.calls()[[sys.nframe() - 1]])
-  # Get the function name
-  calling_function <- as.list(
-    strsplit(
-      calling_function, "\\(", fixed = TRUE
-    )
-  )[[1]][1]
-
-  for (i in seq_along(vars)) {
-    #nolint start: object_usage_linter
-    varname <- varnames[i]
-    if (is.null(vars[[i]])) {
-      cli_abort(
-        c(
-          "!" = "variable {varname} is {.val {NULL}} in the following
-          function call: {.fn {calling_function}}."
-        )
-      )
-    }
-    #nolint end
-  }
-  return(invisible(NULL))
-}
-
-
 #' @title Assure that data has a `model` column
-=======
-#' @title Assure that Data Has a `model` Column
->>>>>>> a3c70c9c
 #'
 #' @description
 #' Check whether the data.table has a column called `model`.
