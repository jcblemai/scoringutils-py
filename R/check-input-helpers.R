--- conflicted
+++ resolved
@@ -20,39 +20,6 @@
 }
 
 
-<<<<<<< HEAD
-#' Check that quantiles are valid
-#'
-#' @description
-#' Helper function to check that input quantiles are valid.
-#' Quantiles must be in the range specified, increase monotonically,
-#' and contain no duplicates.
-#'
-#' This is used in [bias_interval()]() and [bias_quantile()]() to
-#' provide informative errors to users.
-#'
-#' @param quantiles Numeric vector of quantiles to check
-#' @param name Character name to use in error messages
-#' @param range Numeric vector giving allowed range
-#' @importFrom cli cli_abort
-#'
-#' @return None. Function errors if quantiles are invalid.
-#'
-#' @keywords internal_input_check
-check_quantiles <- function(quantiles, name = "quantiles", range = c(0, 1)) {
-  if (any(quantiles < range[1]) || any(quantiles > range[2])) {
-    cli_abort("{.strong {name}} must be between {.val {range[1]}} and
-    {.val {range[2]}}.")
-  }
-
-  if (!all(diff(quantiles) > 0)) {
-    cli_abort("{.strong {name}} must be increasing.")
-  }
-}
-
-
-=======
->>>>>>> b615e7af
 #' @title Helper function to convert assert statements into checks
 #'
 #' @description Tries to execute an expression. Internally, this is used to
