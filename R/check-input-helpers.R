--- conflicted
+++ resolved
@@ -87,12 +87,8 @@
 #' @description
 #' Check whether the data.table has a column called `model`.
 #' If not, a column called `model` is added with the value `Unspecified model`.
-<<<<<<< HEAD
 #' @inheritParams as_forecast
-=======
-#' @inheritParams score
 #' @importFrom cli cli_inform
->>>>>>> 6851f339
 #' @return The data.table with a column called `model`
 #' @keywords internal_input_check
 assure_model_column <- function(data) {
