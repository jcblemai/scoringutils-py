--- conflicted
+++ resolved
@@ -97,89 +97,6 @@
     }
   }
   return(invisible(NULL))
-}
-
-
-<<<<<<< HEAD
-#' @title Check Length of Two Vectors is Equal
-#'
-#' @description
-#' Check whether variables all have the same length
-#' @param ... The variables to check
-#' @param one_allowed logical, allow arguments of length one that can be
-#' recycled
-#' @param call_levels_up How many levels to go up when including the function
-#' call in the error message. This is useful when calling `assert_equal_length()`
-#' within another checking function.
-#' @inherit document_assert_functions return
-#'
-#' @keywords internal_input_check
-assert_equal_length <- function(...,
-                                one_allowed = TRUE,
-                                call_levels_up = 2) {
-  vars <- list(...)
-  lengths <- lengths(vars)
-
-  lengths <- unique(lengths)
-
-  if (one_allowed) {
-    # check passes if all have length 1
-    if (all(lengths == 1)) {
-      return(invisible(NULL))
-    }
-    # ignore those where length is one for later checks, as we allow length 1
-    lengths <- lengths[lengths != 1]
-  }
-
-  if (length(unique(lengths)) != 1) {
-    calling_function <- deparse(sys.calls()[[sys.nframe() - call_levels_up]])
-
-    lengths_message <- ifelse(
-      one_allowed,
-      "' should have the same length (or length one). Actual lengths: ",
-      "' should have the same length. Actual lengths: "
-    )
-
-    stop(
-      "Arguments to the following function call: '",
-      calling_function,
-      lengths_message,
-      toString(lengths)
-    )
-  }
-  return(invisible(NULL))
-=======
-#' @title Check Whether There Is a Conflict Between Data and Attributes
-#' @description
-#' Check whether there is a conflict between a stored attribute and the
-#' same value as inferred from the data. For example, this could be if
-#' an attribute `forecast_unit` is stored, but is different from the
-#' `forecast_unit` inferred from the data. The check is successful if
-#' the stored and the inferred value are the same.
-#' @param object The object to check
-#' @param attribute The name of the attribute to check
-#' @param expected The expected value of the attribute
-#' @inherit document_check_functions return
-#' @keywords internal_input_check
-check_attribute_conflict <- function(object, attribute, expected) {
-  existing <- attr(object, attribute)
-  if (is.vector(existing) && is.vector(expected)) {
-    existing <- sort(existing)
-    expected <- sort(expected)
-  }
-
-  if (!is.null(existing) && !identical(existing, expected)) {
-    msg <- paste0(
-      "Object has an attribute `", attribute, "`, but it looks different ",
-      "from what's expected based on the data.\n",
-      "Existing: ", toString(existing), "\n",
-      "Expected: ", toString(expected), "\n",
-      "Running `as_forecast()` again might solve the problem"
-    )
-    return(msg)
-  }
-  return(TRUE)
->>>>>>> 3465884e
 }
 
 
