#' @title Check whether an input is an atomic vector of mode 'numeric'
#'
#' @description Helper function
#' @param x input to check
#' @inheritDotParams checkmate::check_numeric
#' @importFrom checkmate check_atomic_vector check_numeric
#' @inherit document_check_functions return
#' @keywords internal_input_check
check_numeric_vector <- function(x, ...) {
  # check functions must return TRUE on success
  # and a custom error message otherwise
  numeric <- check_numeric(x, ...)
  vector <- check_atomic_vector(x)
  if (!isTRUE(numeric)) {
    return(numeric)
  } else if (!isTRUE(vector)) {
    return(vector)
  }
  return(TRUE)
}


#' @title Helper function to convert assert statements into checks
#'
#' @description Tries to execute an expression. Internally, this is used to
#' see whether assertions fail when checking inputs (i.e. to convert an
#' `assert_*()` statement into a check). If the expression fails, the error
#' message is returned. If the expression succeeds, `TRUE` is returned.
#' @param expr an expression to be evaluated
#' @importFrom checkmate assert assert_numeric check_matrix
#' @inherit document_check_functions return
#' @keywords internal_input_check
check_try <- function(expr) {
  result <- try(expr, silent = TRUE)
  if (is.null(result)) {
    return(TRUE)
  }
  msg <- conditionMessage(attr(result, "condition"))
  return(msg)
}


#' @title Check Variable is not NULL
#'
#' @description
#' Check whether a certain variable is not `NULL` and return the name of that
#' variable and the function call where the variable is missing. This function
#' is a helper function that should only be called within other functions
#' @param ... The variables to check
#' @inherit document_assert_functions return
#' @importFrom cli cli_abort
#' @return The function returns `NULL`, but throws an error if the variable is
#' missing.
#'
#' @keywords internal_input_check
assert_not_null <- function(...) {
  vars <- list(...)
  varnames <- names(vars)

  calling_function <- deparse(sys.calls()[[sys.nframe() - 1]])
  # Get the function name
  calling_function <- as.list(
    strsplit(
      calling_function, "\\(", fixed = TRUE
    )
  )[[1]][1]

  for (i in seq_along(vars)) {
    #nolint start: object_usage_linter
    varname <- varnames[i]
    if (is.null(vars[[i]])) {
      cli_abort(
        c(
          "!" = "variable {varname} is {.val {NULL}} in the following
          function call: {.fn {calling_function}}."
        )
      )
    }
    #nolint end
  }
  return(invisible(NULL))
}


#' @title Assure that Data Has a `model` Column
#'
#' @description
#' Check whether the data.table has a column called `model`.
#' If not, a column called `model` is added with the value `Unspecified model`.
#' @inheritParams score
#' @importFrom cli cli_inform
#' @return The data.table with a column called `model`
#' @keywords internal_input_check
ensure_model_column <- function(data) {
  if (!("model" %in% colnames(data))) {
<<<<<<< HEAD
    warning(
      "There is no column called `model` in the data.",
      "scoringutils assumes that all forecasts come from the same model" # nolint
=======
    #nolint start: keyword_quote_linter
    cli_inform(
      c(
        "!" = "There is no column called `model` in the data.",
        "i" = "scoringutils assumes that all forecasts come from the
        same model"
      )
>>>>>>> 6851f339
    )
    #nolint end
    data[, model := "Unspecified model"]
  }
  return(data[])
}


#' Check that all forecasts have the same number of quantiles or samples
#' @description Function checks the number of quantiles or samples per forecast.
#' If the number of quantiles or samples is the same for all forecasts, it
#' returns TRUE and a string with an error message otherwise.
#' @param forecast_unit Character vector denoting the unit of a single forecast.
#' @inherit document_check_functions params return
#' @keywords internal_input_check
check_number_per_forecast <- function(data, forecast_unit) {
  data <- na.omit(data)
  # check whether there are the same number of quantiles, samples --------------
  data[, scoringutils_InternalNumCheck := length(predicted), by = forecast_unit]
  n <- unique(data$scoringutils_InternalNumCheck)
  data[, scoringutils_InternalNumCheck := NULL]
  if (length(n) > 1) {
    msg <- paste0(
      "Some forecasts have different numbers of rows ",
      "(e.g. quantiles or samples). ",
      "scoringutils found: ", toString(n),
      ". This may be a problem (it can potentially distort scores, ",
      "making it more difficult to compare them), ",
      "so make sure this is intended."
    )
    return(msg)
  }
  return(TRUE)
}


#' Check columns in data.frame don't have NA values
#' @description Function checks whether any of the columns in a data.frame,
#' as specified in `columns`, have NA values. If so, it returns a string with
#' an error message, otherwise it returns TRUE.
#' @inherit document_check_functions params return
#'
#' @keywords internal_input_check
check_no_NA_present <- function(data, columns) {
  for (x in columns) {
    if (anyNA(data[[x]])) {
      msg <- paste0(
        "Checking `data`: ",
        sum(is.na(data[[x]])),
        " values in column `",
        x,
        "`` are NA and corresponding rows will be removed. ",
        "This is fine if not unexpected."
      )
      return(msg)
    }
  }
  return(TRUE)
}


#' Check that there are no duplicate forecasts
#'
#' @description
#' Runs [get_duplicate_forecasts()] and returns a message if an issue is encountered
#' @inheritParams get_duplicate_forecasts
#' @inherit document_check_functions return
#' @keywords internal_input_check
check_duplicates <- function(data, forecast_unit = NULL) {
  check_duplicates <- get_duplicate_forecasts(data, forecast_unit = forecast_unit)

  if (nrow(check_duplicates) > 0) {
    msg <- paste0(
      "There are instances with more than one forecast for the same target. ",
      "This can't be right and needs to be resolved. Maybe you need to ",
      "check the unit of a single forecast and add missing columns? Use ",
      "the function get_duplicate_forecasts() to identify duplicate rows"
    )
    return(msg)
  }
  return(TRUE)
}


#' Check column names are present in a data.frame
#' @description
#' The functions loops over the column names and checks whether they are
#' present. If an issue is encountered, the function immediately stops
#' and returns a message with the first issue encountered.
#' @inherit document_check_functions params return
#' @importFrom checkmate assert_character
#' @keywords internal_input_check
check_columns_present <- function(data, columns) {
  if (is.null(columns)) {
    return(TRUE)
  }
  assert_character(columns, min.len = 1)
  colnames <- colnames(data)
  missing <- list()
  for (x in columns) {
    if (!(x %in% colnames)) {
      missing[[x]] <- x
    }
  }
  missing <- unlist(missing)
  if (length(missing) > 1) {
    msg <- paste0(
      "Columns '", paste(missing, collapse = "', '"), "' not found in data"
    )
    return(msg)
  } else if (length(missing) == 1) {
    msg <- paste0("Column '", missing, "' not found in data")
    return(msg)
  }
  return(TRUE)
}

#' Test whether all column names are present in a data.frame
#' @description The function checks whether all column names are present. If
#' one or more columns are missing, the function returns FALSE. If all columns
#' are present, the function returns TRUE.
#' @inheritParams document_check_functions
#' @return Returns TRUE if all columns are present and FALSE otherwise
#' @keywords internal_input_check
test_columns_present <- function(data, columns) {
  check <- check_columns_present(data, columns)
  return(is.logical(check))
}

#' Test whether column names are NOT present in a data.frame
#' @description The function checks whether all column names are NOT present.
#' If none of the columns are present, the function returns TRUE. If one or
#' more columns are present, the function returns FALSE.
#' @inheritParams document_check_functions
#' @return Returns TRUE if none of the columns are present and FALSE otherwise
#' @keywords internal_input_check
test_columns_not_present <- function(data, columns) {
  if (any(columns %in% colnames(data))) {
    return(FALSE)
  } else {
    return(TRUE)
  }
}

<<<<<<< HEAD
=======
#' Check whether data is data.frame with correct columns
#' @description Checks whether data is a data.frame, whether columns
#' "observed" and "predicted" are present, and checks that only one of
#' "quantile_level" and "sample_id" is present.
#' @inherit document_check_functions params return
#' @importFrom checkmate check_data_frame
#' @keywords internal_input_check
check_data_columns <- function(data) {
  is_data <- check_data_frame(data, min.rows = 1)
  if (!is.logical(is_data)) {
    return(is_data)
  }
  needed <- test_columns_present(data, c("observed", "predicted"))
  if (!needed) {
    return("Both columns `observed` and predicted` are needed")
  }
  problem <- test_columns_present(data, c("sample_id", "quantile_level"))
  if (problem) {
    return(
      paste(
        "Found columns `quantile_level` and `sample_id`.",
        "Only one of these is allowed."
      )
    )
  }
  return(TRUE)
}

>>>>>>> 6851f339

#' Check whether an attribute is present
#' @description Checks whether an object has an attribute
#' @param object An object to be checked
#' @param attribute name of an attribute to be checked
#' @inherit document_check_functions return
#' @keywords internal_input_check
check_has_attribute <- function(object, attribute) {
  if (is.null(attr(object, attribute))) {
    return(
      paste0("Found no attribute `", attribute, "`")
    )
  } else {
    return(TRUE)
  }
}<|MERGE_RESOLUTION|>--- conflicted
+++ resolved
@@ -93,19 +93,13 @@
 #' @keywords internal_input_check
 ensure_model_column <- function(data) {
   if (!("model" %in% colnames(data))) {
-<<<<<<< HEAD
-    warning(
-      "There is no column called `model` in the data.",
-      "scoringutils assumes that all forecasts come from the same model" # nolint
-=======
     #nolint start: keyword_quote_linter
-    cli_inform(
+    cli_warn(
       c(
         "!" = "There is no column called `model` in the data.",
         "i" = "scoringutils assumes that all forecasts come from the
         same model"
       )
->>>>>>> 6851f339
     )
     #nolint end
     data[, model := "Unspecified model"]
@@ -250,37 +244,6 @@
   }
 }
 
-<<<<<<< HEAD
-=======
-#' Check whether data is data.frame with correct columns
-#' @description Checks whether data is a data.frame, whether columns
-#' "observed" and "predicted" are present, and checks that only one of
-#' "quantile_level" and "sample_id" is present.
-#' @inherit document_check_functions params return
-#' @importFrom checkmate check_data_frame
-#' @keywords internal_input_check
-check_data_columns <- function(data) {
-  is_data <- check_data_frame(data, min.rows = 1)
-  if (!is.logical(is_data)) {
-    return(is_data)
-  }
-  needed <- test_columns_present(data, c("observed", "predicted"))
-  if (!needed) {
-    return("Both columns `observed` and predicted` are needed")
-  }
-  problem <- test_columns_present(data, c("sample_id", "quantile_level"))
-  if (problem) {
-    return(
-      paste(
-        "Found columns `quantile_level` and `sample_id`.",
-        "Only one of these is allowed."
-      )
-    )
-  }
-  return(TRUE)
-}
-
->>>>>>> 6851f339
 
 #' Check whether an attribute is present
 #' @description Checks whether an object has an attribute
