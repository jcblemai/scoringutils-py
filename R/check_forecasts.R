--- conflicted
+++ resolved
@@ -9,14 +9,9 @@
 #' (see [continuous_example_data] and [integer_example_data])
 #' - A quantile-based format (see [quantile_example_data])
 #'
-<<<<<<< HEAD
 #' @seealso Functions to move between different formats:
 #' [range_long_to_quantile()], [range_wide_to_long()]
-=======
 #' @param data A data.frame or similiar as would be used as input to [eval_forecasts()]
->>>>>>> aca0e66d
-#'
-#' @param data A data.frame or similar that could be used in [eval_forecasts()]
 #'
 #' @return A list with elements that give information about what `scoringutils`
 #' thinks you are trying to do and potential issues.
@@ -49,33 +44,13 @@
 #' @importFrom data.table ':=' is.data.table
 #'
 #' @examples
-<<<<<<< HEAD
 #' library(scoringutils)
 #' check <- check_forecasts(quantile_example_data)
 #' print(check)
 #' check_forecasts(binary_example_data)
 #' @author Nikos Bosse \email{nikosbosse@@gmail.com}
 #' @export
-
-=======
-#'
-#' ## Probability Forecast for Binary Target
-#' binary_example <- data.table::setDT(scoringutils::binary_example_data)
-#' eval <- scoringutils::eval_forecasts(binary_example,
-#'                                      summarise_by = c("model"),
-#'                                      quantiles = c(0.5), sd = TRUE,
-#'                                      verbose = FALSE)
-#'
-#' @author Nikos Bosse \email{nikosbosse@@gmail.com}
-#' @export
-
-# questions:
-# should this function also change the data, or should that part be duplicated in eval_forecasts?
-# should this function also take in the other eval_forecasts arguments, e.g summarise_by etc.
-# should this also do the checks for the pairwise_comparisons?
-# should this also check available metrics?
-
->>>>>>> aca0e66d
+  
 check_forecasts <- function(data) {
 
   check <- list()
