--- conflicted
+++ resolved
@@ -53,39 +53,6 @@
 #' @name as_forecast
 NULL
 
-<<<<<<< HEAD
-#' @rdname as_forecast
-#' @param forecast_unit (optional) Name of the columns in `data` (after
-#'   any renaming of columns done by `as_forecast()`) that denote the unit of a
-#'   single forecast. See [get_forecast_unit()] for details.
-#'   If `NULL` (the default), all columns that are not required columns are
-#'   assumed to form the unit of a single forecast. If specified, all columns
-#'   that are not part of the forecast unit (or required columns) will be removed.
-#' @param forecast_type (optional) The forecast type you expect the forecasts
-#'   to have. If the forecast type as determined by `scoringutils` based on the
-#'   input does not match this, an error will be thrown. If `NULL` (the
-#'   default), the forecast type will be inferred from the data.
-#' @param observed (optional) Name of the column in `data` that contains the
-#'   observed values. This column will be renamed to "observed".
-#' @param predicted (optional) Name of the column in `data` that contains the
-#'   predicted values. This column will be renamed to "predicted".
-#' @param model (optional) Name of the column in `data` that contains the names
-#'   of the models/forecasters that generated the predicted values.
-#'   This column will be renamed to "model".
-#' @param quantile_level (optional) Name of the column in `data` that contains
-#'   the quantile level of the predicted values. This column will be renamed to
-#'   "quantile_level". Only applicable to quantile-based forecasts.
-#' @param sample_id (optional) Name of the column in `data` that contains the
-#'   sample id. This column will be renamed to "sample_id". Only applicable to
-#'   sample-based forecasts.
-#' @param predicted_label (optional) Name of the column in `data` that denotes
-#'   the outcome to which a preidcted probability corresponds to.
-#'   This column will be renamed to "predicted_label". Only applicable to
-#'   nominal forecasts.
-#' @export
-#' @importFrom cli cli_warn
-as_forecast.default <- function(data,
-=======
 
 #' Common functionality for `as_forecast_<type>` functions
 #' @details This function splits out part of the functionality of
@@ -95,21 +62,11 @@
 #' @inheritParams as_forecast
 #' @keywords check-forecasts
 as_forecast_generic <- function(data,
->>>>>>> 396bd4dd
                                 forecast_unit = NULL,
                                 observed = NULL,
                                 predicted = NULL,
-<<<<<<< HEAD
-                                model = NULL,
-                                quantile_level = NULL,
-                                sample_id = NULL,
-                                predicted_label = NULL,
-                                ...) {
-  # check inputs
-=======
                                 model = NULL) {
   # check inputs - general
->>>>>>> 396bd4dd
   data <- ensure_data.table(data)
   assert_character(observed, len = 1, null.ok = TRUE)
   assert_subset(observed, names(data), empty.ok = TRUE)
@@ -130,18 +87,6 @@
   if (!is.null(model)) {
     setnames(data, old = model, new = "model")
   }
-<<<<<<< HEAD
-  if (!is.null(quantile_level)) {
-    setnames(data, old = quantile_level, new = "quantile_level")
-  }
-  if (!is.null(sample_id)) {
-    setnames(data, old = sample_id, new = "sample_id")
-  }
-  if (!is.null(predicted_label)) {
-    setnames(data, old = predicted_label, new = "predicted_label")
-  }
-=======
->>>>>>> 396bd4dd
 
   # ensure that a model column is present after renaming
   ensure_model_column(data)
@@ -232,6 +177,34 @@
   assert_forecast(data)
   return(data)
 }
+
+
+
+#' @rdname as_forecast
+#' @param predicted_label (optional) Name of the column in `data` that denotes
+#'   the outcome to which a preidcted probability corresponds to.
+#'   This column will be renamed to "predicted_label". Only applicable to
+#'   nominal forecasts.
+#' @export
+
+as_forecast_nominal <- function(data,
+                                forecast_unit = NULL,
+                                observed = NULL,
+                                predicted = NULL,
+                                model = NULL,
+                                predicted_label = NULL) {
+  assert_character(predicted_label, len = 1, null.ok = TRUE)
+  assert_subset(predicted_label, names(data), empty.ok = TRUE)
+  if (!is.null(predicted_label)) {
+    setnames(data, old = predicted_label, new = "predicted_label")
+  }
+  
+  data <- as_forecast_generic(data, forecast_unit, observed, predicted, model)
+  data <- new_forecast(data, "forecast_nominal")
+  assert_forecast(data)
+  return(data)
+}
+
 
 #' @title Assert that input is a forecast object and passes validations
 #'
