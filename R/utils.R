--- conflicted
+++ resolved
@@ -7,52 +7,6 @@
   return(unique(c(scoringutils::metrics$Name,
                   "wis", "interval_coverage_50", "interval_coverage_90",
                   "interval_coverage_deviation")))
-}
-
-
-<<<<<<< HEAD
-#' @title Filter function arguments
-#'
-#' @description This function compares a list of arguments with the arguments
-#' that a function can accept. It only returns those arguments that can be
-#' passed to the function.
-#'
-#' The function is used in [score()] to handle additional arguments passed to
-#' [score()] that get then passed along to the different scoring functions.
-#'
-#' @param fun A function to which arguments shall be passed
-#' @param args A list of arguments that shall be passed to fun
-#'
-#' @return A list of function arguments (a subset of `args`) that `fun` can
-#' accept.
-#' @keywords internal
-filter_function_args <- function(fun, args) {
-  # Check if the function accepts ... as an argument
-  if ("..." %in% names(formals(fun))) {
-    # If it does, return all arguments
-    return(args)
-  } else {
-    # Identify the arguments that fun() accepts and only keep valid ones
-    valid_args <- names(formals(fun))
-    return(args[names(args) %in% valid_args])
-  }
-=======
-#' @title Collapse several messages to one
-#'
-#' @description Internal helper function to facilitate generating messages
-#' and warnings.
-#'
-#' @param type character, should be either "messages", "warnings" or "errors"
-#' @param messages the messages or warnings to collapse
-#'
-#' @return string with the message or warning
-#' @keywords internal
-collapse_messages <- function(type = "messages", messages) {
-  paste0(
-    "The following ",  type, " were produced when checking inputs:\n",
-    paste(paste0(seq_along(messages), ". "), messages, collapse = "\n")
-  )
->>>>>>> b615e7af
 }
 
 
