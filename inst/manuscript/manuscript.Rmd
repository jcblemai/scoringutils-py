---
documentclass: jss
author:
  - name: Nikos I. Bosse
    affiliation: London School of Hygiene & Tropical Medicine (LSHTM) \AND
    address: |
      | Centre for Mathematical Modelling of Infectious Diseases
      | London School of Hygiene & Tropical Medicine
      | Keppel Street  
      | London WC1E 7HT 
    email: \email{nikos.bosse@lshtm.ac.uk}
    url: https://lshtm.ac.uk
  - name: Hugo Gruson
    affiliation: LSHTM
    address: |
      | Centre for Mathematical Modelling of Infectious Diseases
      | London School of Hygiene & Tropical Medicine
      | Keppel Street  
      | London WC1E 7HT 
    email: \email{hugo.gruson@lshtm.ac.uk}
  - name: Anne Cori 
    affiliation: Imperial College London \AND
    address: |
      | MRC Centre for Global Infectious Disease Analysis, School of Public Health
      | Imperial College London
      | Norfolk Place
      | London W2 1PG
    email: \email{a.cori@imperial.ac.uk}
  - name: Edwin van Leeuwen
    affiliation: UK Health Security Agency, LSHTM
    address: |
      | Statistics, Modelling and Economics Department
      | UK Health Security Agency
      | London NW9 5EQ
    email: \email{Edwin.VanLeeuwen@phe.gov.uk}
  - name: Sebastian Funk
    affiliation: LSHTM
    # use this syntax to add text on several lines
    address: |
      | Centre for Mathematical Modelling of Infectious Diseases
      | London School of Hygiene & Tropical Medicine
      | Keppel Street  
      | London WC1E 7HT 
    email: \email{sebastian.funk@lshtm.ac.uk}
  - name: Sam Abbott
    affiliation: LSHTM
    # use this syntax to add text on several lines
    address: |
      | Centre for Mathematical Modelling of Infectious Diseases
      | London School of Hygiene & Tropical Medicine
      | Keppel Street  
      | London WC1E 7HT 
    email: \email{sam.abbott@lshtm.ac.uk}
title:
  formatted: "Evaluating Forecasts with \\pkg{scoringutils} in \\proglang{R}"
  # If you use tex in the formatted title, also supply version without
  plain: "Evaluating Forecasts with scoringutils in R"
  # For running headers, if needed
  short: "Evaluating Forecasts with \\pkg{scoringutils} in \\proglang{R}"
abstract: >
  Evaluating forecasts is essential in order to understand and improve forecasting and make forecasts useful to decision-makers. Much theoretical work has been done on the development of proper scoring rules and other scoring metrics that can help evaluate forecasts. In practice, however, conducting a forecast evaluation and comparison of different forecasters remains challenging. In this paper we introduce \pkg{scoringutils}, an \proglang{R} package that aims to greatly facilitate this process. It is especially geared towards comparing multiple forecasters, regardless of how forecasts were created, and visualising results. The package is able to handle missing forecasts and is the first \proglang{R} package to offer extensive support for forecasts represented through predictive quantiles, a format used by several collaborative ensemble forecasting efforts. The paper gives a short introduction to forecast evaluation, discusses the metrics implemented in \pkg{scoringutils} and gives guidance on when they are appropriate to use, and illustrates the application of the package using example data of forecasts for COVID-19 cases and deaths submitted to the European Forecast Hub between May and September 2021. 
keywords:
  # at least one keyword must be supplied
  formatted: [forecasting, forecast evaluation, proper scoring rules, scoring, "\\proglang{R}"]
  plain:     [forecasting, forecast evaluation, proper scoring rules, scoring, R]
preamble: >
  \usepackage{amsmath}
  \shortcites{reichCollaborativeMultiyearMultimodel2019, kukkonenReviewOperationalRegionalscale2012, funkShorttermForecastsInform2020, cramerEvaluationIndividualEnsemble2021, bracherShorttermForecastingCOVID192021, europeancovid-19forecasthubEuropeanCovid19Forecast2021, bracherNationalSubnationalShortterm2021, cramerCOVID19ForecastHub2020}
  \usepackage{amssymb}
  \usepackage{caption}
  \captionsetup[table]{skip=10pt}
  \newcommand{\class}[1]{`\code{#1}'}
  \newcommand{\fct}[1]{\code{#1()}}
  
bibliography:
  - references.bib
  - scoringutils-paper.bib
# doesn't work... 
# csl: apa.csl
biblio-style: "apalike"
output: 
  rticles::jss_article:
    citation_package: natbib
    toc: true
    
---

```{r, setup, include=FALSE}
options(prompt = 'R> ', continue = '+ ', width = 70)

library("scoringutils")
library("knitr")
library("dplyr")
library("magrittr")
library("kableExtra")
library("xtable")
library("formatR")
library("data.table")
library("patchwork")
library("ggplot2")

xtable2kable <- function(x) {
  out <- capture.output(print(x, table.placement = NULL))[-(1:2)]
  out <- paste(out, collapse = "\n")
  structure(out, format = "latex", class = "knitr_kable")
}

opts_chunk$set(
  cache = TRUE,
  warning = FALSE, 
  message = FALSE, 
  out.width = "100%"
)
```

```{r eval = FALSE, include=FALSE}
trackdown::update_file("inst/manuscript/manuscript.Rmd", gfile = "scoringutils-paper", hide_code = FALSE)
# trackdown::download_file("inst/manuscript/manuscript.Rmd", gfile = "scoringutils-paper")
```

# Introduction

Good forecasts are of great interest to decision makers in various fields like finance \citep{timmermannForecastingMethodsFinance2018, elliottForecastingEconomicsFinance2016}, weather predictions \citep{gneitingWeatherForecastingEnsemble2005, kukkonenReviewOperationalRegionalscale2012} or infectious disease modelling \citep{reichCollaborativeMultiyearMultimodel2019, funkShorttermForecastsInform2020, cramerEvaluationIndividualEnsemble2021, bracherShorttermForecastingCOVID192021, europeancovid-19forecasthubEuropeanCovid19Forecast2021}. Throughout the COVID-19 pandemic, forecasting has garnered widespread interest from policy makers and the general public, with several collaborative forecasting efforts ("Forecast Hubs") being established \citep{reichCollaborativeMultiyearMultimodel2019, cramerCOVID19ForecastHub2020, europeancovid-19forecasthubEuropeanCovid19Forecast2021, bracherNationalSubnationalShortterm2021}. Forecast evaluation is an integral part of assessing and improving the usefulness of forecasts. For decades, researchers, especially in the field of weather forecasting, have therefore developed and refined an arsenal of techniques to evaluate predictions (see for example \cite{goodRationalDecisions1952}, \cite{epsteinScoringSystemProbability1969, murphyNoteRankedProbability1971a, mathesonScoringRulesContinuous1976}, \cite{gneitingProbabilisticForecastsCalibration2007}, \cite{funkAssessingPerformanceRealtime2019}, \cite{gneitingStrictlyProperScoring2007}, \cite{bracherEvaluatingEpidemicForecasts2021}). 

Various \proglang{R} \citep{R} packages cover a wide variety of scoring rules, plots and other metrics that are useful in assessing the quality of a forecast. Existing packages are well suited to evaluate the quality of a single forecast or to compare the performance of several models on a single target variable (we'll be using the terms "model" and "forecaster" interchangeably). One particular challenge, however, is dealing with multidemsionality: evaluating and comparing forecasts from several models across multiple dimensions such as time, space, and different types of targets. 

Packages such as \pkg{scoringRules} \citep{scoringRules}, \pkg{Metrics} \citep{Metrics}, \pkg{MLmetrics} \citep{MLmetrics}, \pkg{verification} \citep{verification}, or \pkg{SpecsVerification} \citep{SpecsVerification}, which provide an extensive collection of scoring rules and metrics, usually operate on vectors and matrices. Applying them to multiple forecasts across several dimensions can therefore be cumbersome. Some packages like \pkg{scoring} \citep{scoring} operate on a data.frame and use a formula interface, making this task easier. However, \pkg{scoring} only exports a few scoring rules and does not provide a general interface or framework that would allow users to conduct forecast evaluations in which they can apply arbitrary scoring rules to data.

Some packages such as \pkg{tscount} \citep{tscount}, \pkg{topmodels} \citep{topmodels}, \pkg{GLMMadaptive} \citep{GLMMadaptive} or \pkg{cvGEE} \citep{cvGEE} provide useful scoring metrics and plots, but those are only accessible if the forecasts were generated in a particular way. \pkg{tscount}, for example, requires an object of class `tsglm`, \pkg{topmodels} requires an object of class `lm`, `glm`, `crch` or `disttree`, \pkg{GLMMadaptive} requires an object of class `MixMod` and \pkg{cvGEE} requires an object of class `geeglm`. These tools are by their nature not generally applicable to all use cases practitioners might encounter. 

\pkg{yardstick} \citep{yardstick}, which builds on the \pkg{tidymodels} \citep{tidymodels} framework, is the most general other forecast evaluation package. It allows users to apply arbitrary scoring rules to a data.frame of forecasts, regardless of how they were created. The frameworks is flexible and easily extendable, and also addresses the issue of scoring forecasts across various dimensions. However, \pkg{yardstick} is primarily focused on point forecasts and classification tasks. It currently lacks general support for probabilistic forecasts (forecasts in the form of a full predictive distribution, represented e.g. by a set of quantiles or samples from the forecast distribution). Probabilistic forecasts are desirable, as they allow decision makers to take into account the uncertainty of a forecast \citep{gneitingProbabilisticForecastsCalibration2007}, and are widely used, e.g. in Meteorology or Epidemiology. \pkg{fabletools} \citep{fabletools} offers some functionality to evaluate probabilistic forecasts, but is not fully general as scoring is tied to specific object classes and users cannot easily supply their own scoring rules. 

\pkg{scoringutils} aims to fill the gap in the ecosystem by providing a general-purpose tools as well as a framework for the evaluation of (probabilistic) forecasts across multiple dimensions using wide variety of user-provided scoring rules. Notably, \pkg{scoringutils} is the first package to offer extensive support for probabilistic forecasts in the form of predictive quantiles, a format that is currently used by several infectious disease Forecast Hubs \citep{reichCollaborativeMultiyearMultimodel2019, cramerCOVID19ForecastHub2020, europeancovid-19forecasthubEuropeanCovid19Forecast2021, bracherNationalSubnationalShortterm2021}.
The package provides wide functionality to check the data and diagnose issues, to visualise forecasts and missing data, to transform data before scoring \citep{bosseScoringEpidemiologicalForecasts2023}, to apply scoring rules to data, to handle missing forecasts, to aggregate scores and to visualise the results of the evaluation. \pkg{scoringutils} makes extensive use of \pkg{data.table} \citep{data.table} to ensure fast and memory-efficient computations. The package aims to be flexible and extendable, providing multiple generics and methods that users can expand on. 

Many practitioners who develop models are not experts in forecast evaluation and do not have a deep understanding of the various scoring rules or know which one to apply. \pkg{scoringutils} aims to make the task of evaluating forecasts more accessible to inexperienced users by providing sensible defaults in addition to extensive function documentation. Explanations of the default metrics, as well as vignettes and case studies help users to understand how to use the package and interpret results. 

Currently, there exists a large number of packages with partly overlapping functionality. In addition to the already mentioned packages, \pkg{surveillance} \citep{surveillance}, \pkg{predtools} \citep{predtools}, \pkg{probably} \citep{probably} are notable for the scoring rules, plots, and tools they provide to verify and handle forecasts. For inexperienced practitioners, the large number of packages and functions can be overwhelming. \pkg{scoringutils} aims to bridge the gap between existing packages and to make it easier to work with different packages in the ecosystem a coherent way. It does this firstly by providing extensive vignettes and case studies that illustrate how functions from different packages can be used together. Secondly, it provides helper functions to convert to and from the formats used in different packages, where those are not immediately compatible, making it easy to use different packages in a single workflow. In the future, we also aim to provide interfaces to common modelling packages such as \pkg{odin} in order to allow for a closer integration of modelling and evaluation.  

\pkg{scoringutils} currently does not handle all possible kinds of prediction formats supported by other packages. For example, it does not support multiclass predictions, or scoring forecasts that are specified as a closed-form distribution. However, we plan to add support for these to the package in the near future, as well as support for scoring multivariate forecasts that specify a joint distribution across targets.

<!-- While the package also exports some scoring rules, its main focus is on making it easy to apply any kind of scoring rule the user wants to a set of forecasts.  -->
<!-- the functionality that facilitates the evaluation process.  -->
<!-- a framework that practitioners can use to score and compare forecasts across multiple dimensions using arbitrary scoring rules.  -->
 
The remainder of this section will provide an overview of the fundamental ideas behind forecast evaluation. Section \ref{metrics} will give a detailed theoretical explanation of the evaluation metrics in \pkg{scoringutils} and when to use them. Section \ref{evaluation-example} will demonstrate how to conduct an evaluation in \pkg{scoringutils} using forecasts of COVID-19 submitted to the European Forecast Hub \citep{europeancovid-19forecasthubEuropeanCovid19Forecast2021} as a case study. In the following we will use the words “model” and “forecaster” interchangeably, regardless of how forecasts were actually generated. 


<!-- # Introduction to forecast evaluation -->

<!-- Any forecaster should aim to provide a predictive distribution $F$ that is equal to the unknown true data-generating distribution $G$ \citep{gneitingProbabilisticForecastsCalibration2007}. For an ideal forecast, we therefore have  -->

<!-- $$ F = G, $$ -->

<!-- where $F$ and $G$ are both cumulative distribution functions. As we don't know the true data-generating distribution $G$, we cannot assess the similarity between the two distributions directly. \cite{gneitingProbabilisticForecastsCalibration2007} instead suggest to focus on two central aspects of the predictive distribution: calibration and sharpness (illustrated in Figure \ref{fig:forecast-paradigm}). Calibration refers to the statistical consistency (i.e., absence of systematic deviations) between the predictive distribution and the observations. One can distinguish several forms of calibration which are discussed in detail by \cite{gneitingProbabilisticForecastsCalibration2007}. Sharpness is a feature of the forecast only and describes how concentrated the predictive distribution is, i.e., how informative the forecasts are. The general forecasting paradigm states that a forecaster should maximise sharpness of the predictive distribution subject to calibration \citep{gneitingProbabilisticForecastsCalibration2007}.  -->

```{r forecast-paradigm, echo = FALSE, eval = FALSE, fig.cap= "Schematic illustration of sharpness (A, B) and calibration (C, D, E). Sharpness is a property of the forecast (black distributions) only, while calibration is the consistency between the forecasts and the observations drawn from the true data-generating distribution (grey histograms). For illustrative purposes, the probability density function (PDF) rather than the cumulative density function (CDF) is shown.", fig.show="hold"}

include_graphics("output/calibration-sharpness-illustration.png")
```


# Package overview

The following section gives an overview of the main functionality of \pkg{scoringutils}. Everything will be illustrated using the example data. 
An overview of all existing functions can be seen on \url{https://epiforecasts.io/scoringutils}. 

## Basic workflow

\pkg{scoringutils} supports two basic workflows (see Figure \ref{fig:workflow-scoringutils}). One option is for users to score their forecasts directly using the scoring rules exported by \pkg{scoringutils} in a format based on vectors and matrices. Those functions that can be called directly on a set of vectors and matrices and return a single vector of scores will consistently be called "scoring rules" in the following. Most users, however, will interact with \pkg{scoringutils} through a more convenient framework based on a `data.frame`-like structure (internally, \pkg{data.table} \citep{data.table} is used). 

```{r workfklow-scoringutils, echo = FALSE, fig.pos = "!h", out.width="100%", fig.cap= "Illustration of the workflow for working with scoringutils.", fig.show="hold"}
include_graphics("output/workflow.png")
```

## Forecast types

Forecasts differ in the exact prediction task and in how the forecaster chooses to represent their prediction. To distinguish different kinds of forecasts, `scoringutils` uses the term "forecast type" (which is more a convenient classification than a formal definition). At the moment, `scoringutils` distinguishes four different forecast types: "binary", "point", "quantile" and "sample" forecasts (support for more forecast types is planned for the future).

"Binary" denotes a probability forecast for a binary (yes/no) outcome variable. This is sometimes also called "soft binary classification". "Point" denotes a forecast for a continuous or discrete outcome variable that is represented by a single number. "Quantile" or "quantile-based" is used to denote a probabilistic forecast for a continuous or discrete outcome variable, with the forecast distribution represented by a set of predictive quantiles. While a single quantile would already satisfy the requirements for a quantile-based forecast, most scoring rules expect a set of quantiles which are symmetric around the median (thus forming the lower and upper bounds of central "prediction intervals") and will return `NA` if this is not the case. "Sample" or "sample-based" is used to denote a probabilistic forecast for a continuous or discrete outcome variable, with the forecast represented by a finite set of samples drawn from the predictive distribution. A single sample technically suffices, but would to very imprecise results.

Forecast types (in the `data.frame` framework) are determined based on the names and the type of the columns present in the input. Table \ref{fig:input-score} shows the expected input format for each forecast type. Forecast types that are planned, but not currently supported, are greyed out. 
Input formats for the scoring rules that can be called directly follow the same convention, with inputs expected to be vectors or matrices. 
<!-- The only difference is scoring rules for sample-based forecasts, which, in contrast to the `data.frame` framework, do not require a separate `sample_id` input.  -->

```{r input-score, echo = FALSE, fig.pos = "!h", out.width="100%", fig.cap= "Table with different input formats.", fig.show="hold"}
include_graphics("output/input-score.png")
```

## Classes

\pkg{scoringutils} uses separate classes that correspond to the different forecast types. Those are currently `forecast_binary`, `forecast_point`, `forecast_quantile`, and `forecast_sample`. These classes are used to allow for dedicated input checks and sensible defaults for the scoring rules to be applied to the forecasts. 

They come with a constructor, \fct{new\_forecast}, a generic validator, \fct{validate\_forecast} (which dispatches to a specialised validator method depending on the class of the input), and a convenient wrapper function \fct{as\_forecast}. \fct{as\_forecast} determines the forecast type of the input, constructs the class and validates the input. The process is illustrated in Figure \ref{fig:flowchart-validation}. All classes also have a `print()` method designed to provide helpful information to the user. 

```{r flowchart-validation, echo = FALSE, fig.pos = "!h", out.width="100%", fig.cap= "Illustration of the process of creating a `forecast` object.", fig.show="hold"}
include_graphics("output/flowchart-create-object.png")
```

## Example data

The example data included in the package and used in this paper consists of one to three week ahead forecasts made between May and September 2021 for COVID-19 cases and deaths from four different forecasting models. It represents a small subset of short-term predictions for COVID-19 cases and deaths submitted to the European Forecast Hub \citep{europeancovid-19forecasthubEuropeanCovid19Forecast2021}. One to four week ahead predictions of different COVID-19 related targets were submitted to the Forecast Hub each week in a quantile-based format. The full official hub evaluations, which also use \pkg{scoringutils}, can be seen at https://covid19forecasthub.eu/. The example data was converted to all the different forecast types used in \pkg{scoringutils}, in order to illustrate the workflows and provide users with a reference for the correct input formats. The example data also contains observations without corresponding forecasts, both for the purposes of plotting the data and to make the example data more realistic. The stored data sets are called `example_quantile`, `example_continuous`, `example_integer`, `example_point` and `example_binary`.

Here is the output of validating the example data: 
<!-- Add version of it where we print it in a pipe?  -->
<!-- Add a call to class and attributes -->

```{r example-data, fig.pos = "!h", out.width="100%", fig.cap= "Output of validating the example data.", fig.show="hold"}

library(scoringutils)
print(example_quantile, 2)

validated <- validate(example_quantile) 
class(validated)

```

## Diagnostic functions that provide additional information about the data
<!-- Maybe move this up -->

In addition to printing the validated objects, users can call a variety of different functions to obtain more information about the data and to visualise it. 
Functions that provide this kind of additional information usually are named starting with `get_`. 

\fct{get\_forecast\_type} infers the forecast type from a `data.frame` and returns a single string (one of "binary", "point", "sample" or "quantile"). \fct{get\_forecast\_unit} returns a vector with the names of the columns that uniquely define a single forecast (see Section \ref{sec:forecastunit} below for more information). 

\fct{get\_forecast\_counts} returns forecast counts, which is helpful to obtain an overview of missing forecasts. This can impact the evaluation, if missingness correlates with performance. Users can specify the level of summary through the `by` argument. For example, to see how many forecasts there are per model and target_type, we can run

```{r get-forecast-counts}
forecast_counts <- available_forecasts(
  example_quantile, by = c("model", "target_type", "forecast_date")
)
```

This returns an object of class `forecast_counts`. We can visualise the results by calling \fct{plot} on the object (Figure \ref{fig:plot-forecast-counts}). 

```{r plot-forecast-counts, fig.pos = "!h", fig.width = 7, out.width="100%", fig.cap = "Forecast counts for the example data."}
library(ggplot2)
plot(forecast_counts, xvar = "forecast_date") + 
  facet_wrap(~ target_type) + 
  labs (y = "Model", x = "Forecast date")
```

## Visualising the data

Work in progress

<!-- The forecasts and observed values themselves can be visualised using the \fct{plot\_predictions} function and its \fct{make\_na} helper function. \fct{make\_na} represents a form of filtering, but instead of filtering entire rows, the relevant entries in the columns "prediction" or "true\_value" are made `NA`. This allows the user to filter observations and forecasts independently. In order to be able to facet the plot correctly, \fct{plot\_predictions} has a an additional `by` argument in which the user needs to specify all columns relevant for facetting.  -->
<!-- In order to display, for example, short-term forecasts for COVID-19 cases and deaths made by the EuroCOVIDhub-ensemble model on June 28 2021 as well as 5 weeks of prior data, we can call the following. The resulting plot is shown in Figure \ref{fig:forecast-visualisation}.  -->

```{r forecast-visualisation, eval = FALSE, fig.pos = "!h", fig.width = 10, fig.height = 5, fig.cap = "Short-term forecasts for COVID-19 cases and deaths made by the EuroCOVIDhub-ensemble model on June 28 2021."}

example_quantile %>%
  make_na(what = "truth", 
          target_end_date > "2021-07-15",
          target_end_date <= "2021-05-22") %>%
  make_na(what = "forecast", 
          model != "EuroCOVIDhub-ensemble",
          forecast_date != "2021-06-28") %>%
  plot_predictions(x = "target_end_date", by = c("target_type", "location")) +
  aes(colour = model, fill = model) +
  facet_wrap(target_type ~ location, ncol = 4, scales = "free_y") +
  labs(x = "Target end date")
```

<!-- ### Helper functions -->

<!-- - `run_safely()` -->

<!-- ## Internal functions -->

<!-- ### Check functions -->
<!-- Functions to check inputs. Most of these are internal functions, but some are exposed to the user. The naming convention follows that of the \pkg{checkmate} package \citep{checkmate}.  -->

<!-- Functions that begin with `assert_` return `TRUE` if the condition is met, and throw an error otherwise.  -->

<!-- Functions that begin with `check_` return `TRUE` if the condition is met, and a string with an error message otherwise.  -->

<!-- Functions that begin with `test_` return `TRUE` if the condition is met, and `FALSE` otherwise.  -->


# Scoring forecasts

\pkg{scoringutils} offers two ways of scoring forecasts: Users can either call different scoring rules directly on vectors and matrices or use the function `score()` on a data.frame (or similar) to apply multiple scoring rules at once. 

## score()

The \fct{score} is the workhorse of the package. It takes as input either an object of class `forecast_*` or a `data.frame` (or similar) with forecasts, as well as a list of functions (the scoring rules). The function then applies those scoring rules to the input. Additional arguments can be passed down to the scoring rules via `...`. \fct{score} is a generic function that dispatches to different methods depending on the class of the input.

\fct{score.default} is the default method that is used if \fct{as\_forecast} has not yet been called on the input. \fct{score.default} calls \fct{as\_forecast} and then calls \fct{score} again in order to dispatch to the appropriate method. The method then validates the input again, applies the scoring rules, and returns a `data.table` with the scores. The process is illustrated in Figure \ref{fig:flowchart-score}. 
<!-- Maybe say something about extending `score()` for others. Could also be a section -->

```{r flowchart-score, echo = FALSE, fig.pos = "!h", out.width="100%", fig.cap= "Flowchart for calling `score()`", fig.show="hold"}
include_graphics("output/flowchart-score.png")
```

## Scoring rules

Scoring rules are the functions the various scores and metrics. They are consistently named 
`name of the metric` + \_ + `forecast type`. The return value is a vector with scores (only in the case of \fct{wis} is there an optional argument that causes the function to return a list of vectors). The first argument of a scoring rule is always `observed`, and the second one is `predicted`. Scoring rules for quantile-based arguments require an additional vector that denotes the quantile levels of the predictive quantiles. 

Scoring rules differ in the relationship between input and output. Some scoring rules have a one-to-one relationship between prediction and score, returning one value per value in `predicted`. This is the case for all scoring rules for binary and point forecasts. Other scoring rules have a many-to-one relationship, returning one value per multiple values in `predicted`. This is the case for all scoring rules for sample- and quantile-based forecasts. For sample- and quantile-based forecasts, `predicted` is therefore a matrix, with values in each row jointly forming a single forecast.

Input formats and return values are shown in more detail in Figure \ref{fig:input-scoring-rules}. 

```{r inputs-scoring-rules, echo = FALSE, fig.pos = "!h", out.width="100%", fig.cap= "Overview of the inputs and outputs of the scoring rules (scoring functions that can be called directly on a set of vectors / matrices)", fig.show="hold"}
include_graphics("output/input-formats-scoring-rules.png")
```

## Passing scoring rules to score()

The second argument to \fct{score} is a named list of scoring rules. Names of the list item will be used as names of the columns in the output corresponding to the respective scoring rule. The default list for every forecast type can be accessed by calling \fct{metrics_binary}, \fct{metrics_point}, \fct{metrics\_sample} and \fct{metrics\_quantile}. 

Scoring rules need to be compatible with the type of the forecast that is scored and need to have compatible input formats and return values. Within \fct{score}, arguments are passed by position, meaning that users are not tied to the \pkg{scoringutils} naming convention, and can supply functions that take equivalent, but differently called arguments. The default metrics for point forecasts, for example, uses functions from the \pkg{Metrics} package, which use the names `actual` and `predicted` instead of `observed` and `predicted`.

<!-- Maybe something about the wrapper functions that we want to have -->

```{r}
score(example_point) |>
  print(2)
```

## The unit of a single forecast {short-title="The unit of a single forecast" #sec:forecastunit}

In order to score forecasts, \pkg{scoringutils} needs to know which of the rows of the data belong together and jointly form a single forecasts. This is easy e.g. for point forecast, where there is one row per forecast. Probabilistic forecasts, however, are usually composed of several values and for quantile or sample-based forecasts, there are therefore multiple rows that belong to a single forecast.

The unit of a single forecast (or "forecast unit") is defined by the other columns of the data (except for a few protected columns). A single forecast should be uniquely defined by the combination of values in those columns. For example, consider forecasts made by different models in various locations at different time points and for different targets. A single forecast could then be uniquely described by the values in the columns "model", "location", "date", and "target", and the forecast unit would be `forecast_unit = c("model", "location", "date", "taret")`. As the forecast unit is internally determined based on the names of the existing columns, it is mandatory that no column is present that is unrelated to the forecast unit. As a very simplistic example, consider an additional row, "even", that is one if the row number is even and zero otherwise. The existence of this column would change results, as \fct{score} assumes it was relevant to grouping the forecasts.

In order to avoid issues, we recommend using the function \fct{set\_forecast\_unit} to determine the forecast unit manually. The function simply drops unneeded columns, while making sure that all necessary, 'protected columns' like `predicted` or `observed` are retained. You can get a list of all protected columns by calling \fct{get\_protected\_columns}. You can get the current forecast unit by calling \fct{get\_forecast\_unit} on the data or by simply printing the object if it is of class `forecast_*`.

The function \fct{get\_duplicate\_forecasts} may be helpful in case \fct{validate\_forecast} returns an error message about duplicate forecasts. This can occur if there is more than one predicted value for a single forecast unit. In the case of quantile- and sample-based forecasts, rows will only be considered duplicates if they have the same quantile level or sample id. Duplicate forecasts can be a sign of a wrongly defined forecast unit. For example, if we dropped the column `target_type` in the example data, we would obtain an error about duplicate forecasts. Even though the predicted values differ, there are now two different forecasts for the exact same forecast unit, as far as \pkg{scoringutils} can tell. \fct{get\_duplicate\_forecasts} finds duplicates and returns them for the user to inspect. 

```{r}
rbind(example_quantile, example_quantile[1001:1002]) |>
  get_duplicate_forecasts() 
```

## Transforming forecasts

As suggested in \citep{bosseScoringEpidemiologicalForecasts2023}, users may want to transform forecasts before scoring them. In an epidemiological context for example, the continuous ranked probability score (CRPS) and the weighted interval score (WIS) are two commonly used scoring rules. Both measure the absolute distance between the forecast and the observation. This may not be desirable in the context of epidemiological forecasts, where infectious disease processes are usually modelled to occur on a multiplicative scale. Taking the logarithm of the forecasts and observations before scoring them makes it possible to evaluate forecasters based on how well they predicted the exponential growth rate.

The function \fct{transform\_forecasts} allows users to apply arbitrary transformations to forecasts and observations. Users can specify a function via the argument \code{fun} (as well as supply additional function parameters). The default function is \fct{log_shift}, which is simply a wrapper around \fct{log} with an additional offset to deal with zeroes in the data, i.e. computing \code{log(x + offset)}. Users can specify to either append the transformed forecasts to the existing data by setting \code{append = TRUE} (the default behaviour, resulting in an additional column `scale`) or to replace the existing forecasts in place.

Before calling the logarithm, we need to make sure that there are no negative values in the data. When evaluating forecasts of epidemiological count data, one should perhaps simply remove negative observations altogether, but for illustrative purposes we will replace them with zeroes first before appending transformed counts. 

```{r}
example_quantile |> 
  transform_forecasts(fun = \(x) {pmax(x, 0)}, append = FALSE) |>
  transform_forecasts(fun = log_shift, offset = 1) |>
  print(2)
```

## Summarising scores

Usually, users will not be interested in the scores for each individual forecast, but rather in a summarised score. The function \fct{summarise\_scores} allows users to aggregate scores across dimensions using an arbitrary function. 

There are two different, but essentially equivalent ways of specifying the summary level. Users can either specify the columns that should be retained (using the argument `by`), or they can specify the columns that should be aggregated over (using the argument \code{across}). 


```{r, eval = FALSE}
example_quantile[horizon == 2] |>
  score(metrics = list("wis" = wis)) |>
  summarise_scores(by = c("model", "target_type"))
```

Summarised scores can then be visualised using the function \fct{XXXscores\_table}. In order to display scores it is often useful to round the output, for example to two significant digits, which can be achieved with another call to \fct{summarise\_scores}. The output of the following is shown in Figure \ref{fig:score-table}:
 
```{r score-table, fig.width = 12, fig.cap="Coloured table to visualise the computed scores. Red colours indicate that a value is higher than ideal, blue indicates it is lower than ideal and the opacity indicates the strength of the deviation from the ideal."}
example_quantile[horizon == 2] |>
  score() |>
  summarise_scores(by = c("model", "target_type")) |>
  summarise_scores(fun = signif, digits = 2) |>
  plot_score_table(y = "model", by = "target_type") + 
  facet_wrap(~ target_type)
```

While \fct{summarise\_scores} accepts arbitrary summary functions, care has to be taken when using something else than \fct{mean}. Many scoring rules for probabilistic forecasts are so-called 'strictly proper scoring rules' \citep{gneitingStrictlyProperScoring2007}. Strictly proper scoring rules are constructed such that they cannot always incentivise the forecaster to report her honest belief about the future and cannot be cheated. Let's assume that a forecaster's true belief about the future corresponds to a predictive distribution $F$. Then, if $F$ really was the true data-generating process, a scoring rule would be proper if it ensures that no other forecast distribution $G$ would yield a better expected score. If the scoring rule ensures that under $F$ no other possible predictive distribution can achieve the same expected score as $F$, then it is called strictly proper. From the forecaster's perspective, any devation from her true belief $F$ leads to a worsening of expected scores. 
When using summary functions other then the mean, however, scores may lose their propriety (the property of incentivising honest reporting) and become cheatable. For example, the median of several individual scores (individually based on a strictly roper scoring rule) is usually not proper. A forecaster judged by the median of several scores may be incentivised to misrepresent their true belief in a way that is not true for the mean score.

The user must exercise additional caution and should usually avoid aggregating scores across categories which differ much in the magnitude of the quantity to forecast, as forecast errors usually increase with the order of magnitude of the forecast target. In the given example, looking at one score per model (i.e., specifying \code{summarise_by = c("model")}) is problematic, as overall aggregate scores would be dominated by case forecasts, while performance on deaths would have little influence. Similarly, aggregating over different forecast horizons is often ill-advised as the mean will be dominated by further ahead forecast horizons. In the previous function calls, we therefore decided to only analyse forecasts with a forecast horizon of two weeks. 

## Additional visualisations of scores

### Heatmaps

To detect systematic patterns it may be useful to visualise a single metric across several dimensions. The function \fct{plot\_heatmap} can be used to create a heatmap that achieves this. The following produces a heatmap of bias values across different locations and forecast targets (output shown in Figure \ref{fig:score-heatmap}). 

```{r score-heatmap, fig.pos = "!h", fig.width = 8, fig.cap = "Heatmap of bias values for different models across different locations and forecast targets. Bias values are bound between -1 (underprediction) and 1 (overprediction) and should be 0 ideally. Red tiles indicate an upwards bias (overprediction), while blue tiles indicate a downwards bias (under-predicction)"}
score(example_continuous) |>
  summarise_scores(by = c("model", "location", "target_type")) |>
  plot_heatmap(x = "location", metric = "bias") + 
    facet_wrap(~ target_type) 
```

### Weighted interval score decomposition

For quantile-based forecasts, the weighted interval score \citep[WIS, ][]{bracherEvaluatingEpidemicForecasts2021} is commonly used and is a strictly proper scoring rule. The WIS treats the predictive quantiles as a set of symmetric prediction intervals and measures the distance between the observation and the forecast interval. It can be decomposed into a dispersion (uncertainty) component and penalties for over- and underprediction. For a single interval, the interval score is computed as
  $$IS_\alpha(F,y) = \underbrace{(u-l)}_\text{dispersion} + \underbrace{\frac{2}{\alpha} \cdot (l-y) \cdot \mathbf{1}(y \leq l)}_{\text{overprediction}} + \underbrace{\frac{2}{\alpha} \cdot (y-u) \cdot \mathbf{1}(y \geq u)}_{\text{underprediction}}, $$
  where $\mathbf{1}()$ is the indicator function, $y$ is the observed value, and $l$ and $u$ are the $\frac{\alpha}{2}$ and $1 - \frac{\alpha}{2}$ quantiles of the predictive distribution $F$, i.e. the lower and upper bound of a single prediction interval. For a set of $K$ prediction intervals and the median $m$, the score is computed as a weighted sum,
  $$WIS = \frac{1}{K + 0.5} \cdot \left(w_0 \cdot |y - m| + \sum_{k = 1}^{K} w_k \cdot IS_{\alpha}(F, y)\right),$$
where $w_k$ is a weight for every interval. Usually, $w_k = \frac{\alpha_k}{2}$ and $w_0 = 0.5$. It is helpful to visualise the decomposition of the weighted interval score into its components: dispersion, overprediction and underprediction. This can be achieved using the function \fct{plot\_wis}, as shown in Figure \ref{fig:wis-components}. 

```{r wis-components-code, eval = FALSE, fig.pos = "!h", fig.width = 8, fig.cap = "Decomposition of the weighted interval score (WIS) into dispersion, overprediction and underprediction. The WIS components measure over- and underprediction in absolute, rather than relative terms."}
score(example_quantile) |>
  summarise_scores(by = c("model", "target_type")) |>
  plot_wis(relative_contributions = FALSE) + 
  facet_wrap(~ target_type, 
             scales = "free_x") 
```

```{r wis-components, echo = FALSE, fig.pos = "!h", fig.width = 9.5, fig.show = "hold", fig.cap = "Decomposition of the weighted interval score (WIS) into dispersion, overprediction and underprediction. A: absolute contributions, B: contributions normalised to 1."}
p1 <- score(example_quantile) |>
  summarise_scores(by = c("model", "target_type")) |>
  plot_wis(relative_contributions = FALSE) + 
  facet_wrap(~ target_type, 
             scales = "free_x") + 
  theme(panel.spacing = unit(1.5, "lines"))

p2 <- score(example_quantile) |>
  summarise_scores(by = c("model", "target_type")) |>
  plot_wis(relative_contributions = TRUE) + 
  facet_wrap(~ target_type, 
             scales = "free_x") + 
  theme(axis.title.y = element_blank(), 
        axis.text.y = element_blank()) + 
  theme(panel.spacing = unit(1.5, "lines")) + 
  labs(x = "Normalised WIS contributions")

p1 + p2 +
  plot_annotation(tag_levels = "A") + 
  plot_layout(guides = "collect") &
  theme(legend.position = "bottom") 
  
```

## Correlations

Users can examine correlations between scores using the function \fct{correlation}. This produces an output of class XXX with its own plot method. The plot resulting from the following code is shown in Figure \ref{fig:correlation-plot}. 

```{r correlation-plot, fig.pos = "!h", fig.width=8, fig.height=4, fig.cap = "Correlation between different scores"}
correlations <- example_quantile |>
  score() |>
  summarise_scores() |>
  correlation()

correlations |>
  plot()
```

## Pairwise comparisons

## Pairwise comparisons {#pairwisetheory}

Raw scores for different forecasting models are not directly comparable in the case of missing forecasts, as forecasting targets usually differ in their characteristics (e.g., the scale of the forecast target, how difficult targets are to forecast etc.). One way to mitigate this are relative skill scores based on pairwise comparisons \citep{cramerEvaluationIndividualEnsemble2021}. 

Models enter a 'pairwise tournament', where all possible pairs of models are compared based on the overlapping set of available forecasts common to both models (omitting comparisons where there is no overlapping set of forecasts). For every pair, the ratio of the mean scores of both models is computed. The relative skill score of a model is then the geometric mean of all mean score ratios which involve that model. This gives us an indicator of performance relative to all other models, with the orientation depending on the score used: if lower values are better for a particular scoring rule, then the same is true for the relative skill score computed based on that score. By convention, most scoring rules are negatively oriented, meaning that lower values are better and the score actually represents a penalty. Sometimes, however, the sign is flipped. 

Two models can of course only be fairly compared if they have overlapping forecasts. One simple rule of thumb one could apply is to only compare models that have forecasts for at least 50\% of the available targets, thereby ensuring that all models have overlapping sets of forecasts. 
Furthermore, pairwise comparisons between models for a given metric are only possible if all values have the same sign, i.e. all score values need to be either positive or negative. The process of pairwise comparisons is illustrated in Figure \ref{fig:pairwise-comparison}. 

```{r pairwise-comparison, echo=FALSE, fig.pos = "!h", fig.cap = "Illustration of the computation of relative skill scores through pairwise comparisons of three different forecast models, M1-M3.."}
include_graphics("output/pairwise-comparisons.png")
```

Users can obtain relative skill scores via pairwise comparisons in two different ways. The first one is by calling the function \fct{pairiwse\_comparison}. It takes a \code{data.table} (or similar) of scores as input, and returns a \code{data.table} with the results of the pairwise tournament. It displays the mean scores ratio for every pair of models, a p-value for whether scores for one model are significantly different from scores for another model, and the relative skill score for every model. Users can also specify a baseline model, in which case a scaled relative skill scores is computed by dividing the relative skill score of every model by the relative skill score of the baseline model. Another option is to call the function \fct{add\_pairwise\_comparison} on the output of \fct{score} which will simply add additional columns for the relative skill and scaled relative skill. 

In both cases, pairwise comparisons are computed according to the grouping specified in the argument \code{by}: internally, the \code{data.table} with all scores gets split into different \code{data.table}s according to the values specified in \code{by} (excluding the column 'model'). Relative scores are then computed for every individual group separately. In the example below we specify \code{by = c("model", "target_type")}, which means that there is one relative skill score per model, calculated separately for the different forecasting targets. 

```{r pairwise-comparison-code, eval = FALSE}
s <- score(example_quantile[horizon == 2])
pairwise_comparison(s, by = c("model", "target_type")) |>
  print(1:3)
```

The output of \fct{pairwise\_comparison} is an object of class XXX with its own \fct{plot} method. An example is shown in Figure \ref{fig:pairwise-plot}. 

```{r pairwise-plot, echo=TRUE, fig.width = 8, fig.cap="Ratios of mean weighted interval scores based on overlapping forecast sets. When interpreting the plot one should look at the model on the y-axis, and the model on the x-axis is the one it is compared against. If a tile is blue, then the model on the y-axis performed better (assuming that scores are negatively oriented, i.e. that lower scores are better). If it is red, the model on the x-axis performed better in direct comparison. In the example above, the EuroCOVIDhub-ensemble performs best (it only has values smaller than one), while the EuroCOVIDhub-baseline performs worst (and only has values larger than one). For cases, the UMass-MechBayes model is excluded as there are no case forecasts available and therefore the set of overlapping forecasts is empty."}
score(example_quantile) |>
  pairwise_comparison(by = c("model", "target_type"), 
                      baseline = "EuroCOVIDhub-baseline") |>
  plot_pairwise_comparison() + 
  facet_wrap(~ target_type)
```

It is in principle possible to compute p-values to determine whether two models perform significantly differently as part of the pairwise comparisons. \pkg{scoringutils} allows to compute these using either the Wilcoxon rank sum test (also known as Mann-Whitney-U test) \citep{mannTestWhetherOne1947} or a permutation test. In practice, this is complicated by the fact that both tests assume independent observations. In reality, however, forecasts by a model may be correlated across time or another dimension (e.g., if a forecaster has a bad day, they might perform badly across different targets for a given forecast date). P-values may therefore be too liberal in suggesting significant differences where there aren't any. One way to mitigate this is to aggregate observations over a category where one suspects correlation (for example averaging across all forecasts made on a given date) before making pairwise comparisons. A test that is performed on aggregate scores will likely be more conservative. 

Pairwise comparisons should usually be made based on unsummarised scores (the function \fct{pairwise\_comparison} internally summarises over samples and quantiles automatically, but nothing else), as summarising can change the set of overlapping forecasts between two models and distort relative skill scores. When using \fct{pairwise\_comparison}, the function \fct{summarise\_scores} should therefore usually not be called beforehand. One potential exception to this is when one is interested in the p-values obtained from pairwise comparisons. As forecasts are usually highly correlated (which the calculation of p-values do not account for), it may be sensible to summaries over a few categories (provided there are no missing values within the categories summarised over) to reduce correlation and obtain more conservative p-values. 

# Calibration

Calibration refers to a statistical consistency (i.e., absence of systematic deviations) between the forecasts and the observations. It is possible to distinguish several forms of calibration which are discussed in detail by \cite{gneitingProbabilisticForecastsCalibration2007}. The form of calibration most commonly focused on is called probabilistic calibration (for other form of calibration, see \cite{gneitingProbabilisticForecastsCalibration2007}). Probabilistic calibration means that the forecast distributions are consistent with the true data-generating distributions in the sense that on average, $\tau$\% of true observations will be below the corresponding $\tau$-\%-quantiles of the cumulative forecast distributions. 

## Interval coverage and quantile coverage

This of course, can be most easily verified for predictive distributions in a quantile-based format. For such forecasts, one can easily compare the proportion of observations that fall below the $\tau$-quantiles of all forecasts ("empirical quantile coverage") to the nominal quantile coverage $\tau$. 

The above definition of probabilistic calibration also implies that the empirical coverage of the central prediction intervals formed by the predictive quantiles should be equal to the nominal interval coverage. For example, the central 50\% prediction intervals of all forecasts should really contain around 50\% of the observed values, the 90\% central intervals should contain around 90\% of observations etc. Forecasts that are too narrow and do not cover the required proportion of observations are called overconfident or underdispersed, while predictive distributions that are too wide are often called underconfident, overdispersed or conservative. 

Users can obtain coverage values for quantile-based predictions in two different ways. The first is to call the functions XXX and XXX directly as scoring rules within `score()` to obtain coverage values for specific quantile-levels or central prediction intervals. A more comprehensive way is by using the function \fct{add\_coverage} directly on the raw forecasts. It adds additional columns with the width of the central prediction interval corresponding to a given quantile level, quantile coverage, interval coverage, quantile coverage deviation and interval coverage deviation. Deviation here means the difference between nominal and empirical coverage. Coverage for a single quantile or interval is only ever `TRUE` or `FALSE`. Coverage values are therefore only meaningful when summarised over many forecasts. This can be done calling `summarise_scores()`. Results can then be visualised using the function `plot_interval_coverage()` (see row 3 in Figure \ref{fig:calibration-plots}) and `plot_quantile_coverage()` (row 4 in Figure \ref{fig:calibration-plots}). Both show nominal against empirical coverage. Ideally forecasters should lie on the diagonal line. For interval coverage plots, a shift to the left means a forecaster is too conservative and issues a predictive distribution that is too wide and covers more of the observed values than needed. A shift to the right means a forecaster is overconfident and the forecast distribution is too narrow. For *quantile coverage plots*, the interpretation depends on whether the quantile is above or below the median. For quantiles below the median, a line to the right of the diagonal (predictive quantiles lower than the quantiles of the data-generating distribution) means a forecaster is too conservative, while for quantiles above the median, a line to the left of the diagonal line (predictive quantiles higher than the quantiles of the data-generating distribution) implies conservative predictions. Areas that imply a conservative forecaster are shaded in green. 

It is in principle possible to convert sample-based forecasts to quantile-based forecasts using the function \fct{sample\_to\_quantile\_forecastXXX} to make use of `add_coverage()`. This should be done with caution, as the estimation of quantiles from predictive samples may be biased if the number of available samples is not sufficiently large. 

## Probability integral transform (PIT)

A more natural way to visualise probabilistic calibration for sample-based forecasts (and an alternative option for quantile-based ones) is the probability integral transform (PIT) histogram \citep{dawidPresentPositionPotential1984}. 

Observed values, $y$, are transformed using the CDF of the predictive distribution, $F$, to create a new variable $u$ with $u = F(y)$. $u$ is therefore simply the CDF of the predictive distribution evaluated at the observed value. If forecasts are probabilistically calibrated, then the transformed values will be uniformly distributed (for a proof see for example @angusProbabilityIntegralTransform1994). When plotting a histogram of PIT values (see row 2 in Figure \ref{fig:calibration-plots}), bias usually leads to a triangular shape, a U-shaped histogram corresponds to forecasts that are under-dispersed (too sharp) and a hump-shape appears when forecasts are over-dispersed (too wide). There exist different variations of the PIT to deal with discrete instead of continuous data (see e.g. \cite{czadoPredictiveModelAssessment2009} and \cite{funkAssessingPerformanceRealtime2019}). The PIT version implemented in `scoringutils` for discrete variables follows \cite{funkAssessingPerformanceRealtime2019}. 

...and create PIT histograms using the function \fct{plot\_pit}. The output of the following is shown in Figure \ref{fig:pit-plots}: 

```{r pit-plots, fig.pos = "!h", fig.cap="PIT histograms of all models stratified by forecast target. Histograms should ideally be uniform. A u-shape usually indicates overconfidence (forecasts are too narrow), a hump-shaped form indicates underconfidence (forecasts are too uncertain) and a triangle-shape indicates bias.", fig.width = 8, fig.height=4}
example_continuous |>
  pit(by = c("model", "target_type")) |>
  plot_pit() + 
  facet_grid(target_type ~ model)
```

It is in theory possible to formally test probabilistic calibration, for example by employing an Anderson Darling test on the uniformity of PIT values. In practice this can be difficult as forecasts and therefore also PIT values are often correlated. Personal experience suggests that the Anderson Darling test is often too quick to reject the null hypothesis of uniformity.
<!-- I once did a simulation study for this for my master thesis. Could include here -->
It is also important to note that uniformity of the PIT histogram (or a diagonal on quantile and interval coverage plots) indicates probabilistic calibration, but does not guarantee that forecasts are indeed calibrated in every relevant sense. \cite{gneitingProbabilisticForecastsCalibration2007, hamillInterpretationRankHistograms2001a} provide examples with different forecasters who are clearly mis-calibrated, but have uniform PIT histograms. 

```{r calibration-plots, echo = FALSE,  fig.pos = "!h", out.extra = "", fig.cap= "A: Different forecasting distributions (black) against observations sampled from a standard normal distribution (grey histograms). B: PIT histograms based on the predictive distributions and the sampled observations shown in A. C: Empirical vs. nominal coverage of the central prediction intervals for simulated observations and predictions. Areas shaded in green indicate that the forecasts are too wide (i.e., underconfident), covering more true values than they actually should, while areas in white indicate that the model generates too narrow predictions and fails to cover the desired proportion of true values with its prediction intervals. D: Quantile coverage values, with green areas indicating too wide (i.e., conservative) forecasts. E: Scores for the standard normal predictive distribution and the observations drawn from different data-generating distributions.", cache = FALSE}
include_graphics("output/calibration-diagnostic-examples.png")
```

```{r coverage-code, eval = FALSE, fig.width = 10, fig.pos = "!h", fig.show='hold', fig.cap = "Interval coverage and quantile coverage plots. Areas shaded in green indicate that the forecasts are too wide (i.e., underconfident), while areas in white indicate that the model is overconfident and generates too narrow predictions intervals."}
cov_scores <- score(example_quantile) |>
  summarise_scores(by = c("model", "target_type", "range", "quantile"))

plot_interval_coverage(cov_scores) + 
  facet_wrap(~ target_type)

plot_quantile_coverage(cov_scores) + 
  facet_wrap(~ target_type)
```

```{r coverage, echo = FALSE, fig.height = 6, fig.width = 10, fig.pos = "!h", fig.show='hold', fig.cap = "Interval coverage (A) and quantile coverage (B) plots. Areas shaded in green indicate that the forecasts are too wide (i.e., underconfident), while areas in white indicate that the model is overconfident and generates too narrow predictions intervals."}
cov_scores <- score(example_quantile) |>
  summarise_scores(by = c("model", "target_type", "range", "quantile"))

p1 <- plot_interval_coverage(cov_scores) + 
  facet_wrap(~ target_type) + 
  theme(panel.spacing = unit(2, "lines"))

p2 <- plot_quantile_coverage(cov_scores) + 
  facet_wrap(~ target_type) + 
  theme(panel.spacing = unit(2, "lines"))

p1 / p2 +
  plot_annotation(tag_levels = "A") + 
  plot_layout(guides = "collect") &
  theme(legend.position = "bottom") 

```


## Bias

<!-- should this part be included? We're not really discussing other metrics -->
Another specific and very common form of miscalibration is bias, i.e. systematically over- or underpredicting the observed values. \pkg{scoringutils} exports a bias metric \fct{bias_quantile} and \fct{bias_sample}. The implementation follows \cite{funkAssessingPerformanceRealtime2019} and captures how much probability mass of the forecast was above or below the true value (mapped to values between -1 and 1, with 0 being ideal). Values represent a general tendency to over- or under-predict in relative terms. A value of -1 implies that the entire probability mass of the predictive distribution was below the observed value (and analogously above it for a value of 1). 

<<<<<<< HEAD
For forecasts in a quantile format, bias is also reflected in the over- and underprediction components of the weighted interval score (a proper scoring rule explained in more detail in Section \ref{wis}). These measure over- and underprediction on an absolute scale (analogous to the absolute error of a point forecast), rather than a relative scale. It is important to note that it is not a priori clear what the decomposition 'should' look like - a forecast can be well calibrated and still have different amounts of over- and underprediction. High overprediction or underprediction values can therefore not immediately be interpreted as systematic bias. 
=======
```{r correlation-plot, fig.pos = "!h", fig.width=8, fig.height=4, fig.cap = "Correlation between different scores"}
correlations <- example_quantile |>
  score() |>
  summarise_scores() |>
  correlation(digits = 2) 
>>>>>>> d7612573




# Summary and discussion

Future development plans

Forecast evaluation is invaluable to understanding and improving current forecasts. The \pkg{scoringutils} package aims to facilitate this process and make it easier, even for less experienced users. It provides a fast, flexible and convenient evaluation framework based on `data.frame`s, but also makes a set of scoring functions available to more experienced users to be used in other packages or pipelines. A set of visualisations and plotting functions help with diagnosing issues with models and allow for thorough comparison between different forecasting approaches. 

The package is still under active development and we warmly welcome contributions to \pkg{scoringutils}. In the future we hope to extend the number of scoring metrics supported. This includes spherical scoring rules \citep{gneitingStrictlyProperScoring2007, joseCharacterizationSphericalScoring2009, macheteContrastingProbabilisticScoring2012}, evaluation of multinomial prediction tasks, as well as a broader range of scoring metrics for point forecasts. We also plan to expand the plotting functionality and hope to make templates available for automated scoring reports. 

# Acknowledgments

<!-- % The results in this paper were obtained using -->
<!-- % \proglang{R}~\Sexpr{paste(R.Version()[6:7], collapse = ".")} with the -->
<!-- % \pkg{MASS}~\Sexpr{packageVersion("MASS")} package. \proglang{R} itself -->
<!-- % and all packages used are available from the Comprehensive -->
<!-- % \proglang{R} Archive Network (CRAN) at -->
<!-- % \url{https://CRAN.R-project.org/}. -->

Funding statements

NIB received funding from the Health Protection Research Unit (grant code NIHR200908). HG MISSING. AC acknowledges funding by the NIHR, the Sergei Brin foundation, USAID, and the Academy of Medical Sciences. EvL acknowledges funding by the National Institute for Health Research (NIHR) Health Protection Research Unit (HPRU) in Modelling and Health Economics (grant number NIHR200908) and the European Union's Horizon 2020 research and innovation programme - project EpiPose (101003688). SF's work was supported by the Wellcome Trust (grant: 210758/Z/18/Z), and the NIHR (NIHR200908). SA's work was funded by the Wellcome Trust (grant: 210758/Z/18/Z). This study is partially funded by the National Institute for Health Research (NIHR) Health Protection Research Unit in Modelling and Health Economics, a partnership between UK Health Security Agency and Imperial College London in collaboration with LSHTM (grant code NIHR200908); and acknowledges funding from the MRC Centre for Global Infectious Disease Analysis (reference MR/R015600/1), jointly funded by the UK Medical Research Council (MRC) and the UK Foreign, Commonwealth & Development Office (FCDO), under the MRC/FCDO Concordat agreement and is also part of the EDCTP2 programme supported by the European Union. Disclaimer: “The views expressed are those of the author(s) and not necessarily those of the NIHR, UKHSA or the Department of Health and Social Care. 
We thank Community Jameel for Institute and research funding
<!-- % All acknowledgments (note the AE spelling) should be collected in this -->
<!-- % unnumbered section before the references. It may contain the usual information -->
<!-- % about funding and feedback from colleagues/reviewers/etc. Furthermore, -->
<!-- % information such as relative contributions of the authors may be added here -->
<!-- % (if any). -->

<!-- %% -- Bibliography ------------------------------------------------------------- -->
<!-- %% - References need to be provided in a .bib BibTeX database. -->
<!-- %% - All references should be made with \cite, \citet, \citep, \citealp etc. -->
<!-- %%   (and never hard-coded). See the FAQ for details. -->
<!-- %% - JSS-specific markup (\proglang, \pkg, \code) should be used in the .bib. -->
<!-- %% - Titles in the .bib should be in title case. -->
<!-- %% - DOIs should be included where available. -->

<!-- %% -- Appendix (if any) -------------------------------------------------------- -->
<!-- %% - With proper section titles and _not_ just "Appendix". -->

\newpage

\appendix

# (APPENDIX) Detailed Information on Metrics {-} 

```{r score-table-detailed, echo=FALSE, cache = FALSE, eval = FALSE}

data <- readRDS(system.file("metrics-overview/metrics-detailed.rds", package = "scoringutils"))

data[, 1:2] |>
  kableExtra::kbl(format = "latex", booktabs = TRUE,
                  escape = FALSE,
                  caption = "Detailed explanation of all the metrics.",
                  longtable = TRUE,
                  linesep = c('\\addlinespace')) |>
  kableExtra::column_spec(1, width = "1.1in") |>
  kableExtra::column_spec(2, width = "4.625in") |>
  kableExtra::kable_styling(latex_options = c("striped", "repeat_header")) 

```


\begin{CodeChunk}

\begin{longtable}[t]{>{\raggedright\arraybackslash}p{1.1in}>{\raggedright\arraybackslash}p{4.625in}}
\toprule
Metric & Explanation\\
\midrule
\endfirsthead
\toprule
Metric & Explanation\\
\midrule
\endhead

\noalign{\vskip 6mm}
\caption{Detailed explanation of all the metrics.}\\
\endfoot
\bottomrule
\endlastfoot
CRPS (Continuous) ranked probability score & The crps is a proper scoring rule that generalises the absolute error to probabilistic forecasts. It measures the 'distance' of the predictive distribution to the observed data-generating distribution. The CRPS is given as
  $$\text{CRPS}(F, y) = \int_{-\infty}^\infty \left( F(x) - 1(x \geq y) \right)^2 dx,$$
  where y is the true observed value and F the CDF of predictive distribution. Often An alternative representation is used:
  $$ \text{CRPS}(F, y) = \frac{1}{2} \mathbb{E}_{F} |X - X'| - \mathbb{E}_P |X - y|,$$ where $X$ and $X'$ are independent realisations from the predictive distributions $F$ with finite first moment and $y$ is the true value. In this representation we can simply replace $X$ and $X'$ by samples sum over all possible combinations to obtain the CRPS.
  For integer-valued forecasts, the RPS is given as
  $$ \text{RPS}(F, y) = \sum_{x = 0}^\infty (F(x) - 1(x \geq y))^2. $$

\cellcolor{gray!6}{  \textbf{Usage and caveats} Smaller values are better. The crps is a good choice for most practical purposes that involve decision making, as it takes the entire predictive distribution into account. If two forecasters assign the same probability to the true event $y$, then the forecaster who assigned high probability to events far away from $y$ will still get a worse score. The crps (in contrast to the log score) can at times be quite lenient towards extreme mispredictions. Also, due to it's similarity to the absolute error, the level of scores depend a lot on the absolute value of what is predicted, which makes it hard to compare scores of forecasts for quantities that are orders of magnitude apart.}\\
\addlinespace
Log score & The Log score is a proper scoring rule that is computed as the negative log of the predictive density evaluated at the true observed value. It is given as
  $$ \text{log score} = -\log f(y), $$
  where $f$ is the predictive density function and y is the true value. For integer-valued forecasts, the log score can be computed as
  $$ \text{log score} = -\log p_y, $$
  where $p_y$ is the probability assigned to outcome p by the forecast F.

  \textbf{Usage and caveats}: Smaller values are better, but sometimes the sign is reversed. The log score is sensitive to outliers, as individual log score contributions quickly can become very large if the event falls in the tails of the predictive distribution, where $f(y)$ (or $p_y$) is close to zero. Whether or not that is desirable depends on the application. In \pkg{scoringutils}, the log score cannot be used for integer-valued forecasts, as the implementation requires a predictive density. In contrast to the crps, the log score is a local scoring rule: it's value only depends only on the probability that was assigned to the actual outcome. This property may be desirable for inferential purposes, for example in a Bayesian context (Winkler et al., 1996). In settings where forecasts inform decision making, it may be more appropriate to score forecasts based on the entire predictive distribution.\\
\addlinespace
WIS (Weighted) interval score & The (weighted) interval score is a proper scoring rule for quantile forecasts that converges to the crps for an increasing number of intervals. The score can be decomposed into a sharpness (uncertainty) component and penalties for over- and underprediction. For a single interval, the score is computed as
  $$IS_\alpha(F,y) = (u-l) + \frac{2}{\alpha} \cdot (l-y) \cdot 1(y \leq l) + \frac{2}{\alpha} \cdot (y-u) \cdot 1(y \geq u), $$
  where $1()$ is the indicator function, $y$ is the true value, and $l$ and $u$ are the $\frac{\alpha}{2}$ and $1 - \frac{\alpha}{2}$ quantiles of the predictive distribution $F$, i.e. the lower and upper bound of a single prediction interval. For a set of $K$ prediction intervals and the median $m$, the score is computed as a weighted sum,
  $$WIS = \frac{1}{K + 0.5} \cdot (w_0 \cdot |y - m| + \sum_{k = 1}^{K} w_k \cdot IS_{\alpha}(F, y)),$$
  where $w_k$ is a weight for every interval. Usually, $w_k = \frac{\alpha_k}{2}$ and $w_0 = 0.5$.

  \textbf{Usage and caveats}:
\cellcolor{gray!6}{  Smaller scores are better. Applicable to all quantile forecasts, takes the entire predictive distribution into account. Just as the crps, the wis is based on measures of absolute error. When averaging across multiple targets, it will therefore be dominated by targets with higher absolute values. The decomposition into sharpness, over- and underprediction make it easy to interpret scores and use them for model improvement.}\\
\addlinespace
DSS Dawid-Sebastiani score & The Dawid-Sebastiani-Score is a proper scoring rule proposed that only relies on the first moments of the predictive distribution and is therefore easy to compute. It is given as

  $$\text{dss}(F, y) = \left( \frac{y - \mu}{\sigma} \right)^2 + 2 \cdot \log \sigma,$$
  where $F$ is the predictive distribution with mean $\mu$ and standard deviation $\sigma$ and $y$ is the true observed value.

  \textbf{Usage and caveats} The dss is applicable to continuous and integer forecasts and easy to compute. Apart from the ease of computation we see little advantage in using it over other scores.\\
\addlinespace
Brier score & Proper scoring rule for binary forecasts. The Brier score is computed as
  $$\text{Brier Score} = \frac{1}{N} \sum_{n = 1}^{N} (f_n - y_n),$$
  where $f_n$, with $n = 1, \dots, N$ are the predicted probablities that the corresponding events, $y_n \in (0, 1)$ will be equal to one.)

\cellcolor{gray!6}{  \textbf{Usage}: Applicable to all binary forecasts.}\\
\addlinespace
Interval coverage & Interval coverage measures the proportion of observed values that fall in a given prediction interval range. Interval coverage for a single prediction interval range can be calculated as $$IC_{\alpha} = \text{nominal coverage} - \text{empirical coverage},$$
  where nominal coverage is $1 - \alpha$ and empirical coverage is the proportion of true values actually covered by all $1 - \alpha$ prediction intervals.

  To summarise interval coverage over different over multiple interval ranges, we can compute coverage deviation defined as the mean interval coverage over all $K$ interval ranges $\alpha_k$ with $k = 1, \dots, K$:
  $$\text{Coverage deviation} = \frac{1}{K} \sum_{k = 1}^{K} \text{IC}_{\alpha_k}$$

  \textbf{Usage}: Interval coverage for a set of chosen intervals, (e.g. 50\% and 90\%) gives a good indication of marginal calibration and is easy to interpret. Reporting coverage deviation has the advantage of summarising calibration in a single number, but loses some of the nuance.\\
\addlinespace
Quantile coverage & Quantile coverage for a given quantile level is the proportion of true values smaller than the predictions corresponding to that quantile level.

\cellcolor{gray!6}{  \textbf{Usage}: Quantile coverage is similar to interval coverage, but conveys more information. For example, it allows us to look at the 5\% and 95\% quantile separately, instead of jointly at the 90\% prediction interval). This helps to diagnose whether it is the upper or lower end of a prediction interval that is causing problems. Plots of quantile coverage are conceptually very similar to PIT histograms.}\\
\addlinespace
Probability integral transform (PIT) & The probability integral transform (PIT, Dawid 1984) represents a succinct way to visualise deviations between the predictive distribution $F$ and the true data-generating distribution $G$. The idea is to transform the observed values such that agreement between forecasts and data can then be examined by observing whether or not the transformed values follow a uniform distribution. The PIT is given by
  $$u = F (y),$$
  where $u$ is the transformed variable and $F(y)$ is the predictive distribution $F$ evaluated at the true observed value $y$. If $F = G$, then $u$ follows a uniform distribution.

  For integer outcomes, the PIT is no longer uniform even when forecasts are ideal. Instead, a randomised PIT can be used:
  $$u = P(y) + v \cdot (P(y) - P(y - 1) ),$$
  where $y$ is again the observed value $P()$ is the cumulative probability assigned to all values smaller or equal to $y$ (where $P(-1) = 0$ by definition, and $v$ is a standard uniform variable independent of $y$. If $P$ is equal to the true data-generating distribution function, then $u$ is standard uniform.  also propose a non-randomised version of the PIT for count data that could be used alternatively.

  \textbf{Usage}:
  One can plot a histogram of $u$ values to look for deviations from uniformity. U-shaped histograms often result from predictions that are too narrow, while hump-shaped histograms indicate that predictions may be too wide. Biased predictions will usually result in a triangle-shaped histogram. One can also test for deviations from normality, using for example an Anderson-Darling test. This, however, proves to be overly strict in practice and even slight deviations from perfect calibration are punished in a way that makes it very hard to compare models at all. In addition, errors from forecasts may be correlated (i.e. forecasts made on a given date), potentially violating the assumptions of the Anderson-Darling test. We therefore do not recommend it for most use cases.\\
\addlinespace
Sharpness & Sharpness is the ability to produce narrow forecasts and is a feature of the forecasts only and does not depend on the observations. Sharpness is therefore only of interest conditional on calibration: a very precise forecast is not useful if it is clearly wrong.

  As suggested by Funk et al. (2019), we measure sharpness for continuous and integer forecasts represented by predictive samples as the normalised median absolute deviation about the median (MADN) ), i.e.
  $$ S(F) = \frac{1}{0.675} \cdot \text{median}(|x - \text{median(x)}|), $$
  where $x$ is the vector of all predictive samples and $\frac{1}{0.675}$ is a normalising constant. If the predictive distribution $F$ is the CDF of a normal distribution, then sharpness will equal the standard deviation of $F$.

\cellcolor{gray!6}{  For quantile forecasts we can directly use the sharpness component of the weighted interval score. Sharpness is then simply the weighted mean of the widths of the central prediction intervals.}\\
\addlinespace
Bias & Bias is a measure of the tendency of a forecaster to over- or underpredict. For continuous forecasts, bias is given as
  $$B(F, y) = 1 - 2 \cdot (F (y)), $$
  where $F$ is the CDF of the predictive distribution and $y$ is the observed value.

  For integer-valued forecasts, bias can be calculated as
  $$B(P, y) = 1 - (P(y) + P(y + 1)), $$
  where $P(y)$ is the cumulative probability assigned to all outcomes smaller or equal to $y$.

  For quantile forecasts, Bias can be calculated as the maximum percentile rank for which the prediction is smaller than $y$, if the true value is smaller than the median of the predictive distribution. If the true value is above the median of the predictive distribution, then bias is the minimum percentile rank for which the corresponding quantile is still larger than the true value. If the true value is exactly the median, bias is zero. For a large enough number of quantiles, the percentile rank will equal the proportion of predictive samples below the observed true value, and this metric coincides with the one for continuous forecasts.

  \textbf{Usage}:
  In contrast to the over- and underprediction penalties of the interval score it is bound between 0 and 1 and represents the tendency of forecasts to be biased rather than the absolute amount of over- and underprediction. It is therefore a more robust measurement, but harder to interpet. It largely depends on the application whether one is more interested in the tendency to be biased or in the absolute value of over- and underpredictions.\\
\addlinespace
Mean score ratio & The mean score ratio is used to compare two models on the overlapping set of forecast targets for which both models have made a prediction. The mean score ratio is calculated as the mean score achieved by the first model over the mean score achieved by the second model. More precisely, for two models $i, j$, we determine the set of overlapping forecasts, denoted by $\mathcal{A}_{ij}$ and compute the mean score ratio $\theta_{ij}$ as
  $$\theta_{ij} =\frac{\text{mean score model } i \text{ on } \mathcal{A}_{ij}}{\text{mean score model } j \text{ on } \mathcal{A}_{ij}}.$$
  The mean score ratio can in principle be computed for any arbitrary score.

  \textbf{Usage}:
\cellcolor{gray!6}{  Mean scores ratios are usually calculated in the context of pairwise comparisons, where a set of models is compared by looking at mean score ratios of all possible parings. Whether smaller or larger values are better depends on the orientation of the original score used}\\
\addlinespace
Relative skill & Relative skill scores can be used to obtain a ranking of models based on pairwise comparisons between all models. To compute the relative skill $\theta_i$ of model $i$, we take the geometric mean of all mean score ratios that involve model $i$, i.e.
  $$ \theta_{i} = \left(\prod_{m = 1}^M \theta_{im}\right)^{1/M}, $$
  where M is the number of models.

  \textbf{Usage and caveats}:
  Relative skill is a helpful way to obtain a model ranking. Whether smaller or larger values are better depends on the orientation of the original score used.
  It is in principle relatively robust against biases that arise when models only forecast some of the available targets and is a reasonable way to handle missing forecasts. One possible precautionary measure to reduces issues with missing forecasts is to only compare models that have forecasted at least half of all possible targets (this ensures that there is always an overlap between models). If there is no overlap between models, the relative skill implicitly estimates how a model would have forecasted on those missing targets.\\*
\label{tab:score-table-detailed}
\end{longtable}

\end{CodeChunk}



\newpage







<!-- ## Code formatting -->

<!-- In general, don't use Markdown, but use the more precise LaTeX commands instead: -->

<!-- * \proglang{Java} -->
<!-- * \pkg{plyr} -->

<!-- One exception is inline code, which can be written inside a pair of backticks (i.e., using the Markdown syntax). -->

<!-- If you want to use LaTeX commands in headers, you need to provide a `short-title` attribute. You can also provide a custom identifier if necessary. See the header of Section \ref{r-code} for example. -->

<!-- # \proglang{R} code {short-title="R code" #r-code} -->

<!-- Can be inserted in regular R markdown blocks. -->

<!-- ```{r} -->
<!-- x <- 1:10 -->
<!-- x -->
<!-- ``` -->

<!-- ## Features specific to \pkg{rticles} {short-title="Features specific to rticles"} -->

<!-- * Adding short titles to section headers is a feature specific to \pkg{rticles} (implemented via a Pandoc Lua filter). This feature is currently not supported by Pandoc and we will update this template if [it is officially supported in the future](https://github.com/jgm/pandoc/issues/4409). -->
<!-- * Using the `\AND` syntax in the `author` field to add authors on a new line. This is a specific to the `rticles::jss_article` format. --><|MERGE_RESOLUTION|>--- conflicted
+++ resolved
@@ -558,17 +558,7 @@
 <!-- should this part be included? We're not really discussing other metrics -->
 Another specific and very common form of miscalibration is bias, i.e. systematically over- or underpredicting the observed values. \pkg{scoringutils} exports a bias metric \fct{bias_quantile} and \fct{bias_sample}. The implementation follows \cite{funkAssessingPerformanceRealtime2019} and captures how much probability mass of the forecast was above or below the true value (mapped to values between -1 and 1, with 0 being ideal). Values represent a general tendency to over- or under-predict in relative terms. A value of -1 implies that the entire probability mass of the predictive distribution was below the observed value (and analogously above it for a value of 1). 
 
-<<<<<<< HEAD
 For forecasts in a quantile format, bias is also reflected in the over- and underprediction components of the weighted interval score (a proper scoring rule explained in more detail in Section \ref{wis}). These measure over- and underprediction on an absolute scale (analogous to the absolute error of a point forecast), rather than a relative scale. It is important to note that it is not a priori clear what the decomposition 'should' look like - a forecast can be well calibrated and still have different amounts of over- and underprediction. High overprediction or underprediction values can therefore not immediately be interpreted as systematic bias. 
-=======
-```{r correlation-plot, fig.pos = "!h", fig.width=8, fig.height=4, fig.cap = "Correlation between different scores"}
-correlations <- example_quantile |>
-  score() |>
-  summarise_scores() |>
-  correlation(digits = 2) 
->>>>>>> d7612573
-
-
 
 
 # Summary and discussion
