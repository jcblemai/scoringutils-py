% Generated by roxygen2: do not edit by hand
% Please edit documentation in R/forecast.R
\name{as_forecast}
\alias{as_forecast}
<<<<<<< HEAD
\alias{as_forecast_point}
\alias{as_forecast_binary}
\alias{as_forecast_quantile}
\alias{as_forecast_sample}
\alias{as_forecast_nominal}
\title{Create a \code{forecast} object}
\usage{
as_forecast_point(
  data,
  forecast_unit = NULL,
  observed = NULL,
  predicted = NULL,
  model = NULL
)

as_forecast_binary(
  data,
  forecast_unit = NULL,
  observed = NULL,
  predicted = NULL,
  model = NULL
)

as_forecast_quantile(
  data,
  forecast_unit = NULL,
  observed = NULL,
  predicted = NULL,
  model = NULL,
  quantile_level = NULL
)

as_forecast_sample(
  data,
  forecast_unit = NULL,
  observed = NULL,
  predicted = NULL,
  model = NULL,
  sample_id = NULL
)

as_forecast_nominal(
  data,
  forecast_unit = NULL,
  observed = NULL,
  predicted = NULL,
  model = NULL,
  predicted_label = NULL
)
}
=======
\title{Create a \code{forecast} object}
>>>>>>> 5cf89ccf
\arguments{
\item{data}{A data.frame (or similar) with predicted and observed values.
See the details section of \code{\link[=as_forecast]{as_forecast()}} for additional information
on required input formats.}

\item{forecast_unit}{(optional) Name of the columns in \code{data} (after
any renaming of columns) that denote the unit of a
single forecast. See \code{\link[=get_forecast_unit]{get_forecast_unit()}} for details.
If \code{NULL} (the default), all columns that are not required columns are
assumed to form the unit of a single forecast. If specified, all columns
that are not part of the forecast unit (or required columns) will be removed.}

\item{observed}{(optional) Name of the column in \code{data} that contains the
observed values. This column will be renamed to "observed".}

\item{predicted}{(optional) Name of the column in \code{data} that contains the
predicted values. This column will be renamed to "predicted".}

\item{model}{(optional) Name of the column in \code{data} that contains the names
of the models/forecasters that generated the predicted values.
This column will be renamed to "model".}
<<<<<<< HEAD

\item{quantile_level}{(optional) Name of the column in \code{data} that contains
the quantile level of the predicted values. This column will be renamed to
"quantile_level". Only applicable to quantile-based forecasts.}

\item{sample_id}{(optional) Name of the column in \code{data} that contains the
sample id. This column will be renamed to "sample_id". Only applicable to
sample-based forecasts.}

\item{predicted_label}{(optional) Name of the column in \code{data} that denotes
the outcome to which a predicted probability corresponds to.
This column will be renamed to "predicted_label". Only applicable to
nominal forecasts.}
=======
>>>>>>> 5cf89ccf
}
\value{
Depending on the forecast type, an object of the following class will be
returned:
\itemize{
\item \code{forecast_binary} for binary forecasts
\item \code{forecast_point} for point forecasts
\item \code{forecast_sample} for sample-based forecasts
\item \code{forecast_quantile} for quantile-based forecasts
}
}
\description{
Process and validate a data.frame (or similar) or similar with forecasts
and observations. If the input passes all input checks, it will be converted
to a \code{forecast} object. A forecast object is a \code{data.table} with a
class \code{forecast} and an additional class that depends on the forecast type.
Every forecast type has its own \verb{as_forecast_<type>()} function.
See the details section below for more information
on the expected input formats.

The \verb{as_forecast_<type>()} functions give users some control over how their
data is parsed.
Using the arguments \code{observed}, \code{predicted}, \code{model}, etc. users can rename
existing columns of their input data to match the required columns for a
forecast object. Using the argument \code{forecast_unit}, users can specify the
the columns that uniquely identify a single forecast (and remove the others,
see \code{\link[=set_forecast_unit]{set_forecast_unit()}} for details).

The following functions are available:
\itemize{
\item \code{\link[=as_forecast_point]{as_forecast_point()}}
\item \code{\link[=as_forecast_binary]{as_forecast_binary()}}
\item \code{\link[=as_forecast_sample]{as_forecast_sample()}}
\item \code{\link[=as_forecast_quantile]{as_forecast_quantile()}}
}
}
\section{Forecast types and input formats}{
Various different forecast types / forecast formats are supported. At the
moment, those are:
\itemize{
\item point forecasts
\item binary forecasts ("soft binary classification")
\item nominal forecasts ("soft classification with multiple unordered classes")
\item Probabilistic forecasts in a quantile-based format (a forecast is
represented as a set of predictive quantiles)
\item Probabilistic forecasts in a sample-based format (a forecast is represented
as a set of predictive samples)
}

Forecast types are determined based on the columns present in the input data.
Here is an overview of the required format for each forecast type:
\if{html}{
  \out{<div style="text-align: left">}
  \figure{required-inputs.png}{options: style="width:750px;max-width:100\%;"}
  \out{</div>}
}
\if{latex}{
  \figure{required-inputs.png}
}

\emph{All forecast types} require a data.frame or similar with columns \code{observed}
\code{predicted}, and \code{model}.

\emph{Point forecasts} require a column \code{observed} of type numeric and a column
\code{predicted} of type numeric.

\emph{Binary forecasts} require a column \code{observed} of type factor with exactly
two levels and a column \code{predicted} of type numeric with probabilities,
corresponding to the probability that \code{observed} is equal to the second
factor level. See details \link[=brier_score]{here} for more information.

\emph{Nominal forecasts} require a column \code{observed} of type factor with N levels,
(where N is the number of possible outcomes), a column \code{predicted} of type
numeric with probabilities (which sum to one across all possible outcomes),
and a column \code{predicted_label} of type factor with N levels, denoting the
outcome for which a probability is given. Forecasts must be complete, i.e.
there must be a probability assigned to every possible outcome.

\emph{Quantile-based forecasts} require a column \code{observed} of type numeric,
a column \code{predicted} of type numeric, and a column \code{quantile_level} of type
numeric with quantile-levels (between 0 and 1).

\emph{Sample-based forecasts} require a column \code{observed} of type numeric,
a column \code{predicted} of type numeric, and a column \code{sample_id} of type
numeric with sample indices.

For more information see the vignettes and the example data
(\link{example_quantile}, \link{example_sample_continuous}, \link{example_sample_discrete},
\code{\link[=example_point]{example_point()}}, \link{example_binary}, and \link{example_nominal}).
}

\section{Forecast unit}{
In order to score forecasts, \code{scoringutils} needs to know which of the rows
of the data belong together and jointly form a single forecasts. This is
easy e.g. for point forecast, where there is one row per forecast. For
quantile or sample-based forecasts, however, there are multiple rows that
belong to a single forecast.

The \emph{forecast unit} or \emph{unit of a single forecast} is then described by the
combination of columns that uniquely identify a single forecast.
For example, we could have forecasts made by different models in various
locations at different time points, each for several weeks into the future.
The forecast unit could then be described as
\code{forecast_unit = c("model", "location", "forecast_date", "forecast_horizon")}.
\code{scoringutils} automatically tries to determine the unit of a single
forecast. It uses all existing columns for this, which means that no columns
must be present that are unrelated to the forecast unit. As a very simplistic
example, if you had an additional row, "even", that is one if the row number
is even and zero otherwise, then this would mess up scoring as \code{scoringutils}
then thinks that this column was relevant in defining the forecast unit.

In order to avoid issues, we recommend setting the forecast unit explicitly,
usually through the \code{forecast_unit} argument in the \code{\link[=as_forecast]{as_forecast()}}
functions. This will drop unneeded columns, while making sure that all
necessary, 'protected columns' like "predicted" or "observed" are retained.
}

\examples{
as_forecast_binary(example_binary)
as_forecast_quantile(
  example_quantile,
  forecast_unit = c("model", "target_type", "target_end_date",
                    "horizon", "location")
)
}
\seealso{
\code{\link[=as_forecast_point]{as_forecast_point()}}, \code{\link[=as_forecast_binary]{as_forecast_binary()}},
\code{\link[=as_forecast_sample]{as_forecast_sample()}}, \code{\link[=as_forecast_quantile]{as_forecast_quantile()}}
}
\keyword{check-forecasts}<|MERGE_RESOLUTION|>--- conflicted
+++ resolved
@@ -2,7 +2,6 @@
 % Please edit documentation in R/forecast.R
 \name{as_forecast}
 \alias{as_forecast}
-<<<<<<< HEAD
 \alias{as_forecast_point}
 \alias{as_forecast_binary}
 \alias{as_forecast_quantile}
@@ -53,9 +52,6 @@
   predicted_label = NULL
 )
 }
-=======
-\title{Create a \code{forecast} object}
->>>>>>> 5cf89ccf
 \arguments{
 \item{data}{A data.frame (or similar) with predicted and observed values.
 See the details section of \code{\link[=as_forecast]{as_forecast()}} for additional information
@@ -77,7 +73,6 @@
 \item{model}{(optional) Name of the column in \code{data} that contains the names
 of the models/forecasters that generated the predicted values.
 This column will be renamed to "model".}
-<<<<<<< HEAD
 
 \item{quantile_level}{(optional) Name of the column in \code{data} that contains
 the quantile level of the predicted values. This column will be renamed to
@@ -91,8 +86,6 @@
 the outcome to which a predicted probability corresponds to.
 This column will be renamed to "predicted_label". Only applicable to
 nominal forecasts.}
-=======
->>>>>>> 5cf89ccf
 }
 \value{
 Depending on the forecast type, an object of the following class will be
