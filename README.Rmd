---
title: 'scoringutils: Utilities for Scoring and Assessing Predictions'
output:
  github_document:
    toc: false
---

<!-- badges: start -->
[![R-CMD-check](https://github.com/epiforecasts/scoringutils/actions/workflows/R-CMD-check.yaml/badge.svg)](https://github.com/epiforecasts/scoringutils/actions/workflows/R-CMD-check.yaml)
[![codecov](https://codecov.io/github/epiforecasts/scoringutils/branch/main/graph/badge.svg)](https://app.codecov.io/gh/epiforecasts/scoringutils) 
[![CRAN\_Release\_Badge](https://www.r-pkg.org/badges/version-ago/scoringutils)](https://CRAN.R-project.org/package=scoringutils)
![GitHub R package version](https://img.shields.io/github/r-package/v/epiforecasts/scoringutils)
[![metacran
downloads](http://cranlogs.r-pkg.org/badges/grand-total/scoringutils)](https://cran.r-project.org/package=scoringutils)
<!-- badges: end -->


```{r setup, include=FALSE}
knitr::opts_chunk$set(echo = TRUE,
                      fig.width = 7,
                      collapse = TRUE,
                      comment = "#>",
                      fig.path = "man/figures/")
library(scoringutils)
library(magrittr)
library(data.table)
library(ggplot2)
library(knitr)

## code to determine version inspired by [pkgdown:::dev_mode_auto()]
version <- packageVersion("scoringutils")
devel <- length(unclass(package_version(version))[[1]]) > 3
```

```{r note_dev, results = 'asis', echo = FALSE}
if (devel) {
  cat(
    "**Note**: ",
    "[This documentation](https://epiforecasts.io/scoringutils/dev) refers to the development version of `scoringutils`. ",
    "You can also view the [documentation of the stable version]",
    "(https://epiforecasts.io/scoringutils).",
    sep = ""
  )
} else {
  cat(
    "**Note**: ",
    "[This documentation](https://epiforecasts.io/scoringutils) refers to the stable version of `scoringutils`. ",
    "You can also view the [documentation of the development version]",
    "(https://epiforecasts.io/scoringutils/dev).",
    sep = ""
  )
}
cat("\n\n")
```

The `scoringutils` package facilitates the process of evaluating forecasts in R, using a convenient and flexible `data.table`-based framework. It provides broad functionality to check the input data and diagnose issues, to visualise forecasts and missing data, to transform data before scoring, to handle missing forecasts, to aggregate scores, and to visualise the results of the evaluation. The package is easily extendable, meaning that users can supply their own scoring rules or extend existing classes to handle new types of forecasts. 

The package underwent a major re-write. The most comprehensive documentation for the updated package is the [revised version](https://drive.google.com/file/d/1URaMsXmHJ1twpLpMl1sl2HW4lPuUycoj/view?usp=drive_link) of our [original](https://doi.org/10.48550/arXiv.2205.07090) `scoringutils` paper. 

Another good starting point are the vignettes on [Getting started](https://epiforecasts.io/scoringutils/articles/scoringutils.html), [Details on the metrics implemented](https://epiforecasts.io/scoringutils/articles/metric-details.html) and [Scoring forecasts directly](https://epiforecasts.io/scoringutils/articles/scoring-forecasts-directly.html).

<!-- > Nikos I. Bosse, Hugo Gruson, Anne Cori, Edwin van Leeuwen, Sebastian Funk and Sam Abbott (2022). _`Evaluating Forecasts with scoringutils in R`_. arXiv:2205.07090 <https://doi.org/10.48550/arXiv.2205.07090> -->

For further details on the specific issue of transforming forecasts for scoring see:

> Nikos I. Bosse, Sam Abbott, Anne Cori, Edwin van Leeuwen, Johannes Bracher\* and Sebastian Funk\* (\*: equal contribution) (2023). _`Scoring epidemiological forecasts on transformed scales`_, PLoS Comput Biol 19(8): e1011393 <https://doi.org/10.1371/journal.pcbi.1011393>

## Installation

Install the CRAN version of this package using

```{r, eval = FALSE}
install.packages("scoringutils")
```

Install the unstable development version from GitHub using

```{r, eval = FALSE}
remotes::install_github("epiforecasts/scoringutils", dependencies = TRUE)
```

## Quick start

### Forecast types

`scoringutils` currently supports scoring the following forecast types: 
- `binary`: a probability for a binary (yes/no) outcome variable.
- `point`: a forecast for a continuous or discrete outcome variable that is represented by a single number.
- `quantile`: a probabilistic forecast for a continuous or discrete outcome variable, with the forecast distribution represented by a set of predictive quantiles.
- `sample`: a probabilistic forecast for a continuous or discrete outcome variable, with the forecast represented by a finite set of samples drawn from the predictive distribution.

### Input formats and input validation

The expected input format is generally a `data.frame` (or similar) with required columns `observed`, `predicted`, and `model` that holds the forecasts and observed values. Exact requirements depend on the forecast type. For more information, have a look at the [paper](https://drive.google.com/file/d/1URaMsXmHJ1twpLpMl1sl2HW4lPuUycoj/view?usp=drive_link), call `?as_forecast()`, or have a look at the example data provided in the package (`example_binary`, `example_point`, `example_quantile`, `example_sample_continuous`, `example_sample_discrete`). 

Before scoring, input data needs to be validated and transformed into a forecast object using the function `as_forecast()`. 

```{r}
forecast_quantile <- example_quantile |>
  as_forecast(
    forecast_unit = c(
      "location", "forecast_date", "target_end_date", "target_type", "model", "horizon"
    ),
    forecast_type = "quantile"
  )

print(forecast_quantile, 2)
```

### The forecast unit
For quantile-based and sample-based forecasts, a single prediction is represented by a set of several quantiles (or samples) from the predictive distribution, i.e. several rows in the input data. `scoringutils` therefore needs to group rows together that form a single forecast. `scoringutils` uses all other existing columns in the input data to achieve this - the values in all other columns should uniquely identify a single forecast. Additional columns unrelated to the forecast unit can mess this up. The `forecast_unit` argument in `as_forecast()` makes sure that only those columns are retained which are relevant for defining the unit of a single forecast. 


### Scoring forecasts
Forecasts can be scored by calling `score()` on a validated forecast object. 

```{r}
scores <- forecast_quantile |> 
  score()
```

`score()` takes an additional argument, `metrics`, with a list of scoring rules. Every forecast type has a default list of metrics. You can easily add your own scoring functions, as long as they conform with the format for that forecast type. See the [paper](https://drive.google.com/file/d/1URaMsXmHJ1twpLpMl1sl2HW4lPuUycoj/view?usp=drive_link) for more information. 

You can summarise scores using the function `summarise_scores()`. The `by` argument is used to specify the desired level of summary. `fun` let's you specify any summary function, although it is recommended to stick to the mean as a primary summary function, as other functions can lead to improper scores. 

```{r}
scores |> 
  summarise_scores(by = c("model", "target_type")) |>
  summarise_scores(by = c("model", "target_type"), fun = signif, digits = 3)
```

## Package workflow

The following depicts the suggested workflow for evaluating forecasts with `scoringutils` (sections refer to the paper). Please find more information in the [paper](https://drive.google.com/file/d/1URaMsXmHJ1twpLpMl1sl2HW4lPuUycoj/view?usp=drive_link), the function documentation and the vignettes. 

![](./man/figures/workflow.png)

## Citation

If you are using `scoringutils` in your work please consider citing it using the output of `citation("scoringutils")` (or `print(citation("scoringutils"), bibtex = TRUE)`):

```{r, echo = FALSE}
citation("scoringutils") 
```

## How to make a bug report or feature request

Please briefly describe your problem and what output you expect in an [issue](https://github.com/epiforecasts/scoringutils/issues). If you have a question, please don't open an issue. Instead, ask on our [Q and A page](https://github.com/epiforecasts/scoringutils/discussions/categories/q-a).

## Contributing

We welcome contributions and new contributors! We particularly appreciate help on priority problems in the [issues](https://github.com/epiforecasts/scoringutils/issues). Please check and add to the issues, and/or add a [pull request](https://github.com/epiforecasts/scoringutils/pulls).

## Code of Conduct
  
Please note that the `scoringutils` project is released with a [Contributor Code of Conduct](https://epiforecasts.io/scoringutils/CODE_OF_CONDUCT.html). By contributing to this project, you agree to abide by its terms.

<<<<<<< HEAD
## Funding

The development of `scoringutils` was funded via the Health Protection Research Unit (grant code NIHR200908) and the Wellcome Trust (grant: 210758/Z/18/Z). This work has also been supported by the US National Institutes of General Medical Sciences (R35GM119582). The content is solely the responsibility of the authors and does not necessarily represent the official views of NIGMS, or the National Institutes of Health.
=======
## Contributors
>>>>>>> 46969400
<|MERGE_RESOLUTION|>--- conflicted
+++ resolved
@@ -155,10 +155,8 @@
   
 Please note that the `scoringutils` project is released with a [Contributor Code of Conduct](https://epiforecasts.io/scoringutils/CODE_OF_CONDUCT.html). By contributing to this project, you agree to abide by its terms.
 
-<<<<<<< HEAD
 ## Funding
 
 The development of `scoringutils` was funded via the Health Protection Research Unit (grant code NIHR200908) and the Wellcome Trust (grant: 210758/Z/18/Z). This work has also been supported by the US National Institutes of General Medical Sciences (R35GM119582). The content is solely the responsibility of the authors and does not necessarily represent the official views of NIGMS, or the National Institutes of Health.
-=======
-## Contributors
->>>>>>> 46969400
+
+## Contributors