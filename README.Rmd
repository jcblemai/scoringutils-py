---
title: 'scoringutils: Utilities for Scoring and Assessing Predictions'
output:
  github_document:
    toc: false
---

<!-- badges: start -->
[![R-CMD-check](https://github.com/epiforecasts/scoringutils/actions/workflows/R-CMD-check.yaml/badge.svg)](https://github.com/epiforecasts/scoringutils/actions/workflows/R-CMD-check.yaml)
[![codecov](https://codecov.io/github/epiforecasts/scoringutils/branch/main/graph/badge.svg)](https://app.codecov.io/gh/epiforecasts/scoringutils) 
[![CRAN\_Release\_Badge](https://www.r-pkg.org/badges/version-ago/scoringutils)](https://CRAN.R-project.org/package=scoringutils)
![GitHub R package version](https://img.shields.io/github/r-package/v/epiforecasts/scoringutils)
[![metacran
downloads](http://cranlogs.r-pkg.org/badges/grand-total/scoringutils)](https://cran.r-project.org/package=scoringutils)
<!-- badges: end -->


```{r setup, include=FALSE}
knitr::opts_chunk$set(echo = TRUE,
                      fig.width = 7,
                      collapse = TRUE,
                      comment = "#>",
                      fig.path = "man/figures/")
library(scoringutils)
library(magrittr)
library(data.table)
library(ggplot2)
library(knitr)

## code to determine version inspired by [pkgdown:::dev_mode_auto()]
version <- packageVersion("scoringutils")
devel <- length(unclass(package_version(version))[[1]]) > 3
```

```{r note_dev, results = 'asis', echo = FALSE}
if (devel) {
  cat(
    "**Note**: ",
    "[This documentation](https://epiforecasts.io/scoringutils/dev) refers to the development version of `scoringutils`. ",
    "You can also view the [documentation of the stable version]",
    "(https://epiforecasts.io/scoringutils).",
    sep = ""
  )
} else {
  cat(
    "**Note**: ",
    "[This documentation](https://epiforecasts.io/scoringutils) refers to the stable version of `scoringutils`. ",
    "You can also view the [documentation of the development version]",
    "(https://epiforecasts.io/scoringutils/dev).",
    sep = ""
  )
}
cat("\n\n")
```

The `scoringutils` package facilitates the process of evaluating forecasts in R, using a convenient and flexible `data.table`-based framework. It provides broad functionality to check the input data and diagnose issues, to visualise forecasts and missing data, to transform data before scoring, to handle missing forecasts, to aggregate scores, and to visualise the results of the evaluation. The package is easily extendable, meaning that users can supply their own scoring rules or extend existing classes to handle new types of forecasts. 

The package underwent a major re-write. The most comprehensive documentation for the [updated version](https://drive.google.com/file/d/1URaMsXmHJ1twpLpMl1sl2HW4lPuUycoj/view?usp=drive_link) is the revised version of our [original](https://doi.org/10.48550/arXiv.2205.07090) `scoringutils` paper. 

Another good starting point are the vignettes on [Getting started](https://epiforecasts.io/scoringutils/articles/scoringutils.html), [Details on the metrics implemented](https://epiforecasts.io/scoringutils/articles/metric-details.html) and [Scoring forecasts directly](https://epiforecasts.io/scoringutils/articles/scoring-forecasts-directly.html).

<!-- > Nikos I. Bosse, Hugo Gruson, Anne Cori, Edwin van Leeuwen, Sebastian Funk and Sam Abbott (2022). _`Evaluating Forecasts with scoringutils in R`_. arXiv:2205.07090 <https://doi.org/10.48550/arXiv.2205.07090> -->

For further details on the specific issue of transforming forecasts for scoring see:

> Nikos I. Bosse, Sam Abbott, Anne Cori, Edwin van Leeuwen, Johannes Bracher\* and Sebastian Funk\* (\*: equal contribution) (2023). _`Scoring epidemiological forecasts on transformed scales`_, PLoS Comput Biol 19(8): e1011393 <https://doi.org/10.1371/journal.pcbi.1011393>

## Installation

Install the CRAN version of this package using

```{r, eval = FALSE}
install.packages("scoringutils")
```

Install the unstable development version from GitHub using

```{r, eval = FALSE}
remotes::install_github("epiforecasts/scoringutils", dependencies = TRUE)
```

## Quick start

### Forecast types

`scoringutils` currently supports scoring the following forecast types: 
- `binary`: a probability for a binary (yes/no) outcome variable.
- `point`: a forecast for a continuous or discrete outcome variable that is represented by a single number.
- `quantile`: a probabilistic forecast for a continuous or discrete outcome variable, with the forecast distribution represented by a set of predictive quantiles.
- `sample`: a probabilistic forecast for a continuous or discrete outcome variable, with the forecast represented by a finite set of samples drawn from the predictive distribution.

### Input formats and input validation

The expected input format is generally a `data.frame` (or similar) with required columns `observed`, `predicted`, and `model` that holds the forecasts and observed values. Exact requirements depend on the forecast type. For more information, have a look at the [paper](https://drive.google.com/file/d/1URaMsXmHJ1twpLpMl1sl2HW4lPuUycoj/view?usp=drive_link), call `?as_forecast()`, or have a look at the example data provided in the package (`example_binary`, `example_point`, `example_quantile`, `example_continuous`, `example_integer`). 

Before scoring, input data needs to be validated and transformed into a forecast object using the function `as_forecast()`. 

```{r}
forecast_quantile <- example_quantile |>
  as_forecast(
    forecast_unit = c(
      "location", "forecast_date", "target_end_date", "target_type", "model", "horizon"
    ),
    forecast_type = "quantile"
  )

head(forecast_quantile, 2)
```

### The forecast unit
For quantile-based and sample-based forecasts, a single prediction is represented by a set of several quantiles (or samples) from the predictive distribution, i.e. several rows in the input data. `scoringutils` therefore needs to group rows together that form a single forecast. `scoringutils` uses all other existing columns in the input data to achieve this - the values in all other columns should uniquely identify a single forecast. Additional columns unrelated to the forecast unit can mess this up. The `forecast_unit` argument in `as_forecast()` makes sure that only those columns are retained which are relevant for defining the unit of a single forecast. 


### Scoring forecasts
Forecasts can be scored by calling `score()` on a validated forecast object. 

<<<<<<< HEAD
Forecasts can be easily and quickly scored using the `score()` function. `score()` automatically tries to determine the `forecast_unit`, i.e. the set of columns that uniquely defines a single forecast, by taking all column names of the data into account. However, it is recommended to set the forecast unit manually by specifying the "forecast_unit" argument in `as_forecast()` as this may help to avoid errors. This will drop all columns that are neither part of the forecast unit nor part of the columns internally used by `scoringutils`. The function `as_forecast()` processes and validates the inputs. 
`score()` returns unsummarised scores, which in most cases is not what the user wants. Here we make use of an additional function from `scoringutils` to add scores relative to a baseline model (here chosen to be the EuroCOVIDhub-ensemble model). See the getting started vignette for more details. Finally we summarise these scores by model and target type.

```{r score-example}
example_quantile %>%
  as_forecast(forecast_unit = c(
    "location", "target_end_date", "target_type", "horizon", "model"
  )) %>%
  score() %>%
  add_relative_skill(
    by = c("model", "target_type"), 
    baseline = "EuroCOVIDhub-ensemble"
  ) %>%
  summarise_scores(
    by = c("model", "target_type")
  ) %>%
  summarise_scores(
    fun = signif, 
    digits = 2
  ) %>%
  kable()
=======
```{r}
scores <- forecast_quantile |> 
  score()
>>>>>>> 0982955c
```

`score()` takes an additional argument, `metrics`, with a list of scoring rules. Every forecast type has a default list of metrics. You can easily add your own scoring functions, as long as they conform with the format for that forecast type. See the [paper](https://drive.google.com/file/d/1URaMsXmHJ1twpLpMl1sl2HW4lPuUycoj/view?usp=drive_link) for more information. 

You can summarise scores using the function `summarise_scores()`. The `by` argument is used to specify the desired level of summary. `fun` let's you specify any summary function, although it is recommended to stick to the mean as a primary summary function, as other functions can lead to improper scores. 

```{r}
scores |> 
  summarise_scores(by = c("model", "target_type")) |>
  summarise_scores(by = c("model", "target_type"), fun = signif, digits = 3)
```

## Package workflow

The following depicts the suggested workflow for evaluating forecasts with `scoringutils` (sections refer to the paper). Please find more information in the [paper](https://drive.google.com/file/d/1URaMsXmHJ1twpLpMl1sl2HW4lPuUycoj/view?usp=drive_link), the function documentation and the vignettes. 

![](./man/figures/workflow.png)

## Citation

If you are using `scoringutils` in your work please consider citing it using the output of `citation("scoringutils")` (or `print(citation("scoringutils"), bibtex = TRUE)`):

```{r, echo = FALSE}
citation("scoringutils") 
```

## How to make a bug report or feature request

Please briefly describe your problem and what output you expect in an [issue](https://github.com/epiforecasts/scoringutils/issues). If you have a question, please don't open an issue. Instead, ask on our [Q and A page](https://github.com/epiforecasts/scoringutils/discussions/categories/q-a).

## Contributing

We welcome contributions and new contributors! We particularly appreciate help on priority problems in the [issues](https://github.com/epiforecasts/scoringutils/issues). Please check and add to the issues, and/or add a [pull request](https://github.com/epiforecasts/scoringutils/pulls).

## Code of Conduct
  
Please note that the `scoringutils` project is released with a [Contributor Code of Conduct](https://epiforecasts.io/scoringutils/CODE_OF_CONDUCT.html). By contributing to this project, you agree to abide by its terms.<|MERGE_RESOLUTION|>--- conflicted
+++ resolved
@@ -114,33 +114,9 @@
 ### Scoring forecasts
 Forecasts can be scored by calling `score()` on a validated forecast object. 
 
-<<<<<<< HEAD
-Forecasts can be easily and quickly scored using the `score()` function. `score()` automatically tries to determine the `forecast_unit`, i.e. the set of columns that uniquely defines a single forecast, by taking all column names of the data into account. However, it is recommended to set the forecast unit manually by specifying the "forecast_unit" argument in `as_forecast()` as this may help to avoid errors. This will drop all columns that are neither part of the forecast unit nor part of the columns internally used by `scoringutils`. The function `as_forecast()` processes and validates the inputs. 
-`score()` returns unsummarised scores, which in most cases is not what the user wants. Here we make use of an additional function from `scoringutils` to add scores relative to a baseline model (here chosen to be the EuroCOVIDhub-ensemble model). See the getting started vignette for more details. Finally we summarise these scores by model and target type.
-
-```{r score-example}
-example_quantile %>%
-  as_forecast(forecast_unit = c(
-    "location", "target_end_date", "target_type", "horizon", "model"
-  )) %>%
-  score() %>%
-  add_relative_skill(
-    by = c("model", "target_type"), 
-    baseline = "EuroCOVIDhub-ensemble"
-  ) %>%
-  summarise_scores(
-    by = c("model", "target_type")
-  ) %>%
-  summarise_scores(
-    fun = signif, 
-    digits = 2
-  ) %>%
-  kable()
-=======
 ```{r}
 scores <- forecast_quantile |> 
   score()
->>>>>>> 0982955c
 ```
 
 `score()` takes an additional argument, `metrics`, with a list of scoring rules. Every forecast type has a default list of metrics. You can easily add your own scoring functions, as long as they conform with the format for that forecast type. See the [paper](https://drive.google.com/file/d/1URaMsXmHJ1twpLpMl1sl2HW4lPuUycoj/view?usp=drive_link) for more information. 
