# ==============================================================================
# `get_forecast_type`
# ==============================================================================
test_that("get_forecast_type() works as expected", {
  expect_equal(get_forecast_type(as.data.frame(example_quantile)), "quantile")
  expect_equal(get_forecast_type(example_sample_continuous), "sample")
  expect_equal(get_forecast_type(example_sample_discrete), "sample")
  expect_equal(get_forecast_type(example_binary), "binary")
  expect_equal(get_forecast_type(example_point), "point")

  expect_error(
    get_forecast_type(data.frame(x = 1:10)),
    "Assertion on 'data' failed: Columns 'observed', 'predicted' not found in data.",
    fixed = TRUE
  )

  df <- data.frame(observed = 1:10, predicted = factor(1:10), model = "model")
  expect_error(
    get_forecast_type(df),
    "input doesn't satisfy criteria for any forecast type",
    fixed = TRUE
  )
})


# ==============================================================================
# get_metrics()
# ==============================================================================
test_that("get_metrics() works as expected", {
  expect_equal(
    get_metrics(scores_point),
    c("ae_point", "se_point", "ape")
  )

  expect_null(
    get_metrics(as.data.frame(as.matrix(scores_point)))
  )
})


# ==============================================================================
# `get_forecast_unit()`
# ==============================================================================
test_that("get_forecast_unit() works as expected", {
  fc <- c(
    "location", "target_end_date", "target_type", "location_name",
    "forecast_date", "model", "horizon"
  )

  expect_equal(get_forecast_unit(example_quantile), fc)
  expect_equal(get_forecast_unit(scores_quantile), fc)

  # test with data.frame
  expect_equal(get_forecast_unit(as.data.frame(example_quantile)), fc)
})


# ==============================================================================
# Test removing `NA` values from the data
# ==============================================================================
test_that("removing NA rows from data works as expected", {
  expect_equal(nrow(na.omit(example_quantile)), 20401)

  ex <- data.frame(observed = c(NA, 1:3), predicted = 1:4)
  expect_equal(nrow(na.omit(ex)), 3)

  ex$predicted <- c(1:3, NA)
  expect_equal(nrow(na.omit(ex)), 2)

  # test that attributes and classes are retained
  ex <- as_forecast(na.omit(example_sample_discrete))
  expect_s3_class(
    na.omit(ex),
    c("forecast_sample", "data.table", "data.frame"),
    exact = TRUE
  )

  attributes <- attributes(ex)
  expect_equal(
    attributes(na.omit(ex)),
    attributes
  )
})


# ==============================================================================
# `get_type()`
# ==============================================================================
test_that("get_type() works as expected with vectors", {
  expect_equal(get_type(1:3), "integer")
  expect_equal(get_type(factor(1:2)), "classification")
  expect_equal(get_type(c(1.0, 2)), "integer")
  expect_equal(get_type(c(1.0, 2.3)), "continuous")
  expect_error(
    get_type(c("a", "b")),
    "Assertion on 'as.vector(x)' failed: Must be of type 'numeric', not 'character'.",
    fixed = TRUE
  )
})

test_that("get_type() works as expected with matrices", {
  expect_equal(get_type(matrix(1:4, nrow = 2)), "integer")
  expect_equal(get_type(matrix(c(1.0, 2:4))), "integer")
  expect_equal(get_type(matrix(c(1.0, 2.3, 3, 4))), "continuous")

  # matrix of factors doesn't work
  expect_error(
    get_type(matrix(factor(1:4), nrow = 2)),
    "Assertion on 'as.vector(x)' failed: Must be of type 'numeric', not 'character'.",
    fixed = TRUE
  )

  expect_error(
    get_type(matrix(c("a", "b", "c", "d"))),
    "Assertion on 'as.vector(x)' failed: Must be of type 'numeric', not 'character'.",
    fixed = TRUE
  )
})


test_that("new `get_type()` is equal to old `prediction_type()", {
  get_prediction_type <- function(data) {
    if (is.data.frame(data)) {
      data <- data$predicted
    }
    if (
      isTRUE(all.equal(as.vector(data), as.integer(data))) &&
      !all(is.na(as.integer(data)))
    ) {
      return("integer")
    } else if (suppressWarnings(!all(is.na(as.numeric(data))))) {
      return("continuous")
    } else {
      stop("Input is not numeric and cannot be coerced to numeric")
    }
  }

  check_data <- list(
    1:2,
    # factor(1:2) # old function would classify as "continuous"
    c(1.0, 2),
    c(1.0, 2.3),
    matrix(1:4, nrow = 2),
    matrix(c(1.0, 2:4)),
    matrix(c(1.0, 2.3, 3, 4))
  )

  for (i in seq_along(check_data)) {
    expect_equal(
      get_prediction_type(check_data[[i]]),
      get_type(check_data[[i]])
    )
  }
})

test_that("get_type() handles `NA` values", {
  expect_equal(get_type(c(1, NA, 3)), "integer")
  expect_equal(get_type(c(1, NA, 3.2)), "continuous")
  expect_error(get_type(NA), "Can't get type: all values of are \"NA\"")
})


# ==============================================================================
# get_duplicate_forecasts()
# ==============================================================================
test_that("get_duplicate_forecasts() works as expected for quantile", {
  expect_equal(nrow(get_duplicate_forecasts(example_quantile)), 0)
  expect_equal(
    nrow(
      get_duplicate_forecasts(rbind(example_quantile, example_quantile[1000:1010]))),
    22
  )
})

test_that("get_duplicate_forecasts() works as expected for sample", {
  expect_equal(nrow(get_duplicate_forecasts(example_sample_continuous)), 0)
  expect_equal(
    nrow(
      get_duplicate_forecasts(rbind(example_sample_continuous, example_sample_continuous[1040:1050]))),
    22
  )
})


test_that("get_duplicate_forecasts() works as expected for binary", {
  expect_equal(nrow(get_duplicate_forecasts(example_binary)), 0)
  expect_equal(
    nrow(
      get_duplicate_forecasts(rbind(example_binary, example_binary[1000:1010]))),
    22
  )
})

test_that("get_duplicate_forecasts() works as expected for point", {
  expect_equal(nrow(get_duplicate_forecasts(example_binary)), 0)
  expect_equal(
    nrow(
      get_duplicate_forecasts(rbind(example_point, example_point[1010:1020]))),
    22
  )
})

<<<<<<< HEAD
test_that("get_duplicate_forecasts() returns the expected class", {
  expect_equal(
    class(get_duplicate_forecasts(example_point)),
    class(example_point)
=======

test_that("get_duplicate_forecasts() works as expected with a data.frame", {
  duplicates <- get_duplicate_forecasts(
    rbind(example_quantile_df, example_quantile_df[101:110, ])
  )
  expect_equal(nrow(duplicates), 20)
})


# ==============================================================================
# `get_forecast_type`
# ==============================================================================
test_that("get_forecast_type() works as expected", {
  expect_equal(get_forecast_type(example_sample_continuous), "sample")
  expect_equal(get_forecast_type(example_sample_discrete), "sample")
  expect_equal(get_forecast_type(example_binary), "binary")
  expect_equal(get_forecast_type(example_point), "point")

  # works with a data.frame
  expect_equal(get_forecast_type(example_quantile_df), "quantile")

  expect_error(
    get_forecast_type(data.frame(x = 1:10)),
    "Assertion on 'data' failed: Columns 'observed', 'predicted' not found in data.",
    fixed = TRUE
>>>>>>> 1166149e
  )

  expect_s3_class(
    get_duplicate_forecasts(as.data.frame(example_point)),
    c("data.table", "data.frame"),
    exact = TRUE
  )
})

test_that("get_forecast_type() works as expected with a data.frame", {
  expect_equal(get_forecast_type(as.data.frame(example_quantile)), "quantile")
})


# ==============================================================================
# `get_coverage()`
# ==============================================================================
ex_coverage <- example_quantile[model == "EuroCOVIDhub-ensemble"]

test_that("get_coverage() works as expected", {
  cov <- example_quantile %>%
    na.omit() %>%
    as_forecast() %>%
    get_coverage(by = get_forecast_unit(example_quantile))

  expect_equal(
    sort(colnames(cov)),
    sort(c(get_forecast_unit(example_quantile), c(
      "interval_range", "quantile_level", "interval_coverage", "interval_coverage_deviation",
      "quantile_coverage", "quantile_coverage_deviation"
    )))
  )

  expect_equal(nrow(cov), nrow(na.omit(example_quantile)))

  expect_s3_class(
    cov,
    c("data.table", "data.frame"),
    exact = TRUE
  )
})

test_that("get_coverage() outputs an object of class c('data.table', 'data.frame'", {
  ex <- as_forecast(na.omit(example_quantile))
  cov <- get_coverage(ex)
  expect_s3_class(cov, c("data.table", "data.frame"), exact = TRUE)
})

test_that("get_coverage() can deal with non-symmetric prediction intervals", {
  # the expected result is that `get_coverage()` just works. However,
  # all interval coverages with missing values should just be `NA`
  test <- data.table::copy(example_quantile) %>%
    na.omit() %>%
    as_forecast()
  test <- test[!quantile_level %in% c(0.2, 0.3, 0.5)]

  expect_no_condition(cov <- get_coverage(test))

  prediction_intervals <- get_range_from_quantile(c(0.2, 0.3, 0.5))

  missing <- cov[interval_range %in% prediction_intervals]
  not_missing <- cov[!interval_range %in% prediction_intervals]

  expect_true(all(is.na(missing$interval_coverage)))
  expect_false(any(is.na(not_missing)))

  # test for a version where values are not missing, but just `NA`
  # since `get_coverage()` calls `na.omit`, the result should be the same.
  test <- data.table::copy(example_quantile) %>%
    na.omit() %>%
    as_forecast() %>%
    suppressMessages()
  test <- test[quantile_level %in% c(0.2, 0.3, 0.5), predicted := NA]
  cov2 <- get_coverage(test)
  expect_equal(cov, cov2)
})


# ==============================================================================
# `get_forecast_counts()`
# ==============================================================================
test_that("get_forecast_counts() works as expected", {
  af <- suppressMessages(as_forecast(example_quantile))
  af <- get_forecast_counts(
    af,
    by = c("model", "target_type", "target_end_date")
  )

  expect_type(af, "list")
  expect_type(af$target_type, "character")
  expect_type(af$`count`, "integer")
  expect_equal(nrow(af[is.na(`count`)]), 0)
  af <- na.omit(example_quantile) %>%
    as_forecast() %>%
    get_forecast_counts(by = "model")
  expect_equal(nrow(af), 4)
  expect_equal(af$`count`, c(256, 256, 128, 247))

  # Ensure the returning object class is exactly same as a data.table.
  expect_s3_class(af, c("data.table", "data.frame"), exact = TRUE)

  # Setting `collapse = c()` means that all quantiles and samples are counted
  af <- na.omit(example_quantile) %>%
    as_forecast() %>%
    get_forecast_counts(by = "model", collapse = c())
  expect_equal(nrow(af), 4)
  expect_equal(af$`count`, c(5888, 5888, 2944, 5681))

  # setting by = NULL, the default, results in by equal to forecast unit
  af <- na.omit(example_quantile) %>%
    as_forecast() %>%
    get_forecast_counts()
  expect_equal(nrow(af), 50688)

  # check whether collapsing also works for model-based forecasts
  af <- na.omit(example_sample_discrete) %>%
    as_forecast() %>%
    get_forecast_counts(by = "model")
  expect_equal(nrow(af), 4)

  af <- na.omit(example_sample_discrete) %>%
    as_forecast() %>%
    get_forecast_counts(by = "model", collapse = c())
  expect_equal(af$count, c(10240, 10240, 5120, 9880))
})<|MERGE_RESOLUTION|>--- conflicted
+++ resolved
@@ -200,12 +200,10 @@
   )
 })
 
-<<<<<<< HEAD
 test_that("get_duplicate_forecasts() returns the expected class", {
   expect_equal(
     class(get_duplicate_forecasts(example_point)),
     class(example_point)
-=======
 
 test_that("get_duplicate_forecasts() works as expected with a data.frame", {
   duplicates <- get_duplicate_forecasts(
@@ -231,7 +229,6 @@
     get_forecast_type(data.frame(x = 1:10)),
     "Assertion on 'data' failed: Columns 'observed', 'predicted' not found in data.",
     fixed = TRUE
->>>>>>> 1166149e
   )
 
   expect_s3_class(
