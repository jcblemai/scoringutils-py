--- conflicted
+++ resolved
@@ -93,20 +93,10 @@
 #   ))))
 # })
 
-<<<<<<< HEAD
-test_that("output of check_forecasts() is accepted as input to score()", {
+test_that("output of as_forecasts() is accepted as input to score()", {
   check <- suppressMessages(as_forecast(example_binary))
   expect_no_error(
     score_check <- score(na.omit(check))
   )
   expect_equal(score_check, suppressMessages(score(as_forecast(example_binary))))
-})
-=======
-# test_that("output of check_forecasts() is accepted as input to score()", {
-#   check <- suppressMessages(as_forecast(example_binary))
-#   expect_no_error(
-#     score_check <- score(na.omit(check))
-#   )
-#   expect_equal(score_check, suppressMessages(score(example_binary)))
-# })
->>>>>>> 6851f339
+})