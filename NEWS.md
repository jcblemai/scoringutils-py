--- conflicted
+++ resolved
@@ -45,11 +45,8 @@
 - Added unit tests for `interval_coverage_quantile()` and `interval_coverage_dev_quantile()` in order to make sure that the functions provide the correct warnings when insufficient quantiles are provided.
 - Documentation pkgdown pages are now created both for the stable and dev versions.
 - Output columns for pairwise comparisons have been renamed to contain the name of the metric used for comparing.
-<<<<<<< HEAD
 - "range" was consistently renamed to "interval_range" in the code. The "range"-format (which was mostly used internally) was renamed to "interval"-format
-=======
 - Added a method for `print()` that prints out additional information for `forecast` objects. 
->>>>>>> fc98c89f
 
 # scoringutils 1.2.2
 
