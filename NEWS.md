# scoringutils 1.2.2.9000

This update represents a major rewrite of the package and introduces breaking changes. If you want to keep using the older version, you can download it using `remotes::install_github("epiforecasts/scoringutils@v1.2")`.

The update aims to make the package more modular and customisable and overall cleaner and easier to work with. In particular, we aimed to make the suggested workflows for evaluating forecasts more explicit and easier to follow (see visualisation below). To do that, we clarified input formats and made them consistent across all functions. We refactord many functions to S3-methods and introduced `forecast` objects with separate classes for different types of forecasts. A new set of `as_forecast_<type>()` functions was introduced to validate the data and convert inputs into a `forecast` object (a `data.table` with a `forecast` class and an additional class corresponding to the forecast type (see below)). Another major update is the possibility for users to pass in their own scoring functions into `score()`. We updated and improved all function documentation and added new vignettes to guide users through the package. Internally, we refactored the code, improved input checks, updated notifications (which now use the `cli` package) and increased test coverage. 

The most comprehensive documentation for the new package after the rewrite is the [revised version](https://drive.google.com/file/d/1URaMsXmHJ1twpLpMl1sl2HW4lPuUycoj/view?usp=drive_link)
of our [original](https://doi.org/10.48550/arXiv.2205.07090) `scoringutils` paper.

## Package updates

### `score()`
- The main function of the package is still the function `score()`. However, we reworked the function and updated and clarified its input requirements. 
  - The previous columns "true_value" and "prediction" were renamed. `score()` now requires columns called "observed" and "predicted" and "model". The column `quantile` was renamed to `quantile_level` and `sample` was renamed to `sample_id`
  - `score()` is now a generic. It has S3 methods for the classes `forecast_point`, `forecast_binary`, `forecast_quantile`,  `forecast_sample`, and `forecast_nominal`, which correspond to the different forecast types that can be scored with `scoringutils`. 
  - `score()` now calls `na.omit()` on the data, instead of only removing rows with missing values in the columns `observed` and `predicted`. This is because `NA` values in other columns can also mess up e.g. grouping of forecasts according to the unit of a single forecast.
  - `score()` and many other functions now require a validated `forecast` object. `forecast` objects can be created using the functions `as_forecast_point()`, `as_forecast_binary()`, `as_forecast_quantile()`, and `as_forecast_sample()` (which replace the previous `check_forecast()`). A forecast object is a data.table with class `forecast` and an additional class corresponding to the forecast type (e.g. `forecast_quantile`).
  `score()` now returns objects of class `scores` with a stored attribute `metrics` that holds the names of the scoring rules that were used. Users can call `get_metrics()` to access the names of those scoring rules.
  - `score()` now returns one score per forecast, instead of one score per sample or quantile.
<<<<<<< HEAD
  - Users can now also use their own scoring rules (making use of the `metrics` argument, which takes in a named list of functions). Default scoring rules can be accessed using the functions `metrics_point()`, `metrics_sample()`, `metrics_quantile()`, `metrics_binary()`, and `metrics_nominal()`, which return a named list of scoring rules suitable for the respective forecast type. Column names of scores in the output of `score()` correspond to the names of the scoring rules (i.e. the names of the functions in the list of metrics).
  - Instead of supplying arguments to `score()` to manipulate individual scoring rules users should now manipulate the metric list being supplied using `customise_metric()` and `select_metric()`.
=======
  - Users can now also use their own scoring rules (making use of the `metrics` argument, which takes in a named list of functions). Default scoring rules can be accessed using the functions `metrics_point()`, `metrics_sample()`, `metrics_quantile()` and `metrics_binary()`, which return a named list of scoring rules suitable for the respective forecast type. Column names of scores in the output of `score()` correspond to the names of the scoring rules (i.e. the names of the functions in the list of metrics).
  - Instead of supplying arguments to `score()` to manipulate individual scoring rules users should now manipulate the metric list being supplied using `purrr::partial()` and `select_metric()`. See `?score()` for more information.
>>>>>>> 5cf89ccf
  - the CRPS is now reported as decomposition into dispersion, overprediction and underprediction.

### Creating a forecast object  
- The `as_forecast_<type>()` functions create a forecast object and validates it. They also allow users to rename/specify required columns and specify the forecast unit in a single step, taking over the functionality of `set_forecast_unit()` in most cases. See `?as_forecast()` for more information.
- Some `as_forecast_<type>()` functions like e.g. `as_forecast_point()` and `as_forecast_quantile()` have S3 methods for converting from another forecast type to the respective forecast type. For example, `as_forecast_quantile()` has a method for converting from a `forecast_sample` object to a `forecast_quantile` object by estimating quantiles from the samples.

### Updated workflows
- An example workflow for scoring a forecast now looks like this: 
  ```
  forecast_quantile <- as_forecast_quantile(
    example_quantile, 
    observed = "observed", 
    predicted = "predicted", 
    model = "model", 
    quantile_level = "quantile_level",
    forecast_unit = c("model", "location", "target_end_date", "forecast_date", "target_type")
  )
  scores <- score(forecast_quantile)
  ```
- Overall, we updated the suggested workflows for how users should work with the package. The following gives an overview (see the  [updated paper](https://drive.google.com/file/d/1URaMsXmHJ1twpLpMl1sl2HW4lPuUycoj/view?usp=drive_link) for more details). 
  ![package workflows](./man/figures/workflow.png)
  
### Input formats
- We standardised input formats both for `score()` as well as for the scoring rules exported by `scoreingutils`. The following plot gives a overview of the expected input formats for the different forecast types in `score()`. 
![input formats](./man/figures/required-inputs.png)

- Support for the interval format was mostly dropped (see PR #525 by @nikosbosse and reviewed by @seabbs). The co-existence of the quantile and interval format let to a confusing user experience with many duplicated functions providing the same functionality. We decided to simplify the interface by focusing exclusively on the quantile format. 
    - The function `bias_range()` was removed (users should now use `bias_quantile()` instead)
    - The function `interval_score()` was made an internal function rather than being exported to users. We recommend using `wis()` instead. 

### (Re-)Validating forecast objects
- To create and validate a new `forecast` object, users can use `as_forecast_<type>()`. To revalidate an existing `forecast` object users can call `assert_forecast()` (which validates the input and returns `invisible(NULL)`. `assert_forecast()` is a generic with methods for the different forecast types. Alternatively, `validate_forecast()` can be used (which calls `assert_forecast()`), which returns the input and is useful in a pipe. Lastly, users can simply print the object to obtain additional information. 
- Users can test whether an object is of class `forecast_*()` using the function `is_forecast()`. Users can also test for a specific `forecast_*` class using the appropriate `is_forecast.forecast_*` method. For example, to check whether an object is of class `forecast_quantile`, you would use you would use `scoringutils:::is_forecast.forecast_quantile()`.

### Pairwise comparisons and relative skill
- The functionality for computing pairwise comparisons was now split from `summarise_scores()`. Instead of doing pairwise comparisons as part of summarising scores, a new function, `add_relative_skill()`, was introduced that takes summarised scores as an input and adds columns with relative skill scores and scaled relative skill scores.
- The function `pairwise_comparison()` was renamed to `get_pairwise_comparisons()`, in line with other `get_`-functions. Analogously, `plot_pairwise_comparison()` was renamed to `plot_pairwise_comparisons()`.
- Output columns for pairwise comparisons have been renamed to contain the name of the metric used for comparing.
- Replaced warnings with errors in `get_pairwise_comparison` to avoid returning `NULL`

### Computing coverage values
- `add_coverage()` was replaced by a new function, `get_coverage()`. This function comes with an updated workflow where coverage values are computed directly based on the original data and can then be visualised using `plot_interval_coverage()` or `plot_quantile_coverage()`. An example workflow would be `example_quantile |> as_forecast_quantile() |> get_coverage(by = "model") |> plot_interval_coverage()`.

### Obtaining and plotting forecast counts
- The function `avail_forecasts()` was renamed to `get_forecast_counts()`. This represents a change in the naming convention where we aim to name functions that provide the user with additional useful information about the data with a prefix "get_". Sees Issue #403 and #521 and PR #511 by @nikosbosse and reviewed by @seabbs for details. 
  - For clarity, the output column in `get_forecast_counts()` was renamed from "Number forecasts" to "count".
  - `get_forecast_counts()` now also displays combinations where there are 0 forecasts, instead of silently dropping corresponding rows.
  - `plot_avail_forecasts()` was renamed `plot_forecast_counts()` in line with the change in the function name. The `x` argument no longer has a default value, as the value will depend on the data provided by the user.
  
### Renamed functions
- The function `find_duplicates()` was renamed to `get_duplicate_forecasts()`. 
- Renamed `interval_coverage_quantile()` and `interval_coverage_dev_quantile()` to `interval_coverage()` and `interval_coverage_deviation()`, respectively. 
- "range" was consistently renamed to "interval_range" in the code. The "range"-format (which was mostly used internally) was renamed to "interval"-format
- Renamed `correlation()` to `get_correlations()` and `plot_correlation()` to `plot_correlations()`
- `pit()` was renamed to `get_pit()`. 

### Deleted functions
- Removed abs_error and squared_error from the package in favour of `Metrics::ae` and `Metrics::se`.`get_duplicate_forecasts()` now sorts outputs according to the forecast unit, making it easier to spot duplicates. In addition, there is a `counts` option that allows the user to display the number of duplicates for each forecast unit, rather than the raw duplicated rows.
- Deleted the function `plot_ranges()`. If you want to continue using the functionality, you can find the function code [here](https://github.com/epiforecasts/scoringutils/issues/462) or in the Deprecated-visualisations Vignette.
- Removed the function `plot_predictions()`, as well as its helper function `make_NA()`, in favour of a dedicated Vignette that shows different ways of visualising predictions. For future reference, the function code can be found [here](https://github.com/epiforecasts/scoringutils/issues/659) (Issue #659) or in the Deprecated-visualisations Vignette.
- Removed the function `plot_score_table()`. You can find the code in the Deprecated-visualisations Vignette. 
- Removed the function `merge_pred_and_obs()` that was used to merge two separate data frames with forecasts and observations. We moved its contents to a new "Deprecated functions"-vignette.
- Removed `interval_coverage_sample()` as users are now expected to convert to a quantile format first before scoring.

### Function changes
- `bias_quantile()` changed the way it handles forecasts where the median is missing: The median is now imputed by linear interpolation between the innermost quantiles. Previously, we imputed the median by simply taking the mean of the innermost quantiles.
- In contrast to the previous `correlation` function, `get_correlations` doesn't round correlations by default. Instead, `plot_correlations` now has a `digits` argument that allows users to round correlations before plotting them. Alternatively, using `dplyr`, you could call something like `mutate(correlations, across(where(is.numeric), \(x) signif(x, digits = 2)))` on the output of `get_correlations`. 

### Internal package updates
- The deprecated `..density..` was replaced with `after_stat(density)` in ggplot calls.
- Files ending in ".Rda" were renamed to ".rds" where appropriate when used together with `saveRDS()` or `readRDS()`.
- Added a subsetting `[` operator for scores, so that the score name attribute gets preserved when subsetting.
- Switched to using `cli` for condition handling and signalling, and added tests for all the `check_*()` and `test_*()` functions. See #583 by @jamesmbaazam and reviewed by @nikosbosse and @seabbs.
- `scoringutils` now requires R >= 4.0


### Documentation and testing
- Updates documentation for most functions and made sure all functions have documented return statements
- Documentation pkgdown pages are now created both for the stable and dev versions.
- Added unit tests for many functions

# scoringutils 1.2.2

## Package updates
- `scoringutils` now depends on R 3.6. The change was made since packages `testthat` and `lifecycle`, which are used in `scoringutils` now require R 3.6. We also updated the Github action CI check to work with R 3.6 now. 
- Added a new PR template with a checklist of things to be included in PRs to facilitate the development and review process

## Bug fixes
- Fixes a bug with `set_forecast_unit()` where the function only worked with a data.table, but not a data.frame as an input. 
- The metrics table in the vignette [Details on the metrics implemented in `scoringutils`](https://epiforecasts.io/scoringutils/articles/metric-details.html) had duplicated entries. This was fixed by removing the duplicated rows.

# scoringutils 1.2.1

## Package updates
- This minor update fixes a few issues related to gh actions and the vignettes displayed at epiforecasts.io/scoringutils. It
  - Gets rid of the preferably package in _pkgdown.yml. The theme had a toggle between light and dark theme that didn't work properly
  - Updates the gh pages deploy action to v4 and also cleans up files when triggered
  - Introduces a gh action to automatically render the Readme from Readme.Rmd
  - Removes links to vignettes that have been renamed

# scoringutils 1.2.0

This major release contains a range of new features and bug fixes that have been introduced in minor releases since `1.1.0`. The most important changes are:

- Documentation updated to reflect changes since version 1.1.0, including new transform and workflow functions.
- New `set_forecast_unit()` function allows manual setting of forecast unit.
- `summarise_scores()` gains new `across` argument for summarizing across variables.
- New `transform_forecasts()` and `log_shift()` functions allow forecast transformations. See the documentation for `transform_forecasts()` for more details and an example use case.
- Input checks and test coverage improved for bias functions.
- Bug fix in `get_prediction_type()` for integer matrix input.
- Links to scoringutils paper and citation updates.
- Warning added in `interval_score()` for small interval ranges.
- Linting updates and improvements.

Thanks to @nikosbosse, @seabbs, and @sbfnk for code and review contributions. Thanks to @bisaloo for the suggestion to use a linting GitHub Action that only triggers on changes, and @adrian-lison for the suggestion to add a warning to `interval_score()` if the interval range is between 0 and 1.

## Package updates

- The documentation was updated to reflect the recent changes since `scoringutils 1.1.0`. In particular, usage of the functions `set_forecast_unit()`, `check_forecasts()` and `transform_forecasts()` are now documented in the Vignettes. The introduction of these functions enhances the overall workflow and help to make the code more readable. All functions are designed to be used together with the pipe operator. For example, one can now use something like the following:

```r
example_quantile |> 
  set_forecast_unit(c("model", "location", "forecast_date", "horizon", "target_type")) |> 
  check_forecasts() |> 
  score()
```

Documentation for the `transform_forecasts()` has also been extended. This functions allows the user to easily add transformations of forecasts, as suggested in the paper ["Scoring epidemiological forecasts on transformed scales"](https://www.medrxiv.org/content/10.1101/2023.01.23.23284722v1). In an epidemiological context, for example, it may make sense to apply the natural logarithm first before scoring forecasts, in order to obtain scores that reflect how well models are able to predict exponential growth rates, rather than absolute values. Users can now do something like the following to score a transformed version of the data in addition to the original one:

```r
data <- example_quantile[true_value > 0, ]
data |>
  transform_forecasts(fun = log_shift, offset = 1) |> 
  score() |> 
  summarise_scores(by = c("model", "scale"))
```

Here we use the `log_shift()` function to apply a logarithmic transformation to the forecasts. This function was introduced in `scoringutils 1.1.2` as a helper function that acts just like `log()`, but has an additional argument `offset` that can add a number to every prediction and observed value before applying the log transformation.

## Feature updates

- Made `check_forecasts()` and `score()` pipeable (see issue #290). This means that
users can now directly use the output of `check_forecasts()` as input for
`score()`. As `score()` otherwise runs `check_forecasts()` internally anyway
this simply makes the step explicit and helps writing clearer code.

# scoringutils 1.1.7

Release by @seabbs in #305. Reviewed by @nikosbosse and @sbfnk.

## Breaking changes

- The `prediction_type` argument of `get_forecast_unit()` has been changed dropped. Instead a new internal function `prediction_is_quantile()` is used to detect if a quantile variable is present. Whilst this is an internal function it may impact some users as it is accessible via `find_duplicates().

## Package updates

- Made imputation of the median in `bias_range()` and `bias_quantile()` more obvious to the user as this may cause unexpected behaviour.
- Simplified `bias_range()` so that it uses `bias_quantile()` internally.
- Added additional input checks to `bias_range()`, `bias_quantile()`, and `check_predictions()` to make sure that the input is valid.
- Improve the coverage of unit tests for `bias_range()`, `bias_quantile()`, and `bias_sample()`.
- Updated pairwise comparison unit tests to use more realistic data.

## Bug fixes

- Fixed a bug in `get_prediction_type()` which led to it being unable to correctly detect integer (instead categorising them as continuous) forecasts when the input was a matrix. This issue impacted `bias_sample()` and also `score()` when used with integer forecasts resulting in lower bias scores than expected.

# scoringutils 1.1.6

## Feature updates

- Added a new argument, `across`, to `summarise_scores()`. This argument allows the user to summarise scores across different forecast units as an alternative to specifying `by`. See the documentation for `summarise_scores()` for more details and an example use case.

# scoringutils 1.1.5

## Feature updates

- Added a new function, `set_forecast_unit()` that allows the user to set the forecast unit manually. The function removes all columns that are not relevant for uniquely identifying a single forecast. If not done manually, `scoringutils` attempts to determine the unit of a single automatically by simply assuming that all column names are relevant to determine the forecast unit. This can lead to unexpected behaviour, so setting the forecast unit explicitly can help make the code easier to debug and easier to read (see issue #268). When used as part of a workflow, `set_forecast_unit()` can be directly piped into `check_forecasts()` to check everything is in order.

# scoringutils 1.1.4

## Package updates

- Added links to the scoringutils paper [Evaluating Forecasts with scoringutils in R](https://arxiv.org/abs/2205.07090) to the package.
- Updated citation formatting to comply with newer standards.

# scoringutils 1.1.3

## Package updates

- Added a warning to `interval_score()` if the interval range is between 0 and 1. Thanks to @adrian-lison (see #277) for the suggestion.

## Package updates

- Switched to a linting GitHub Action that only triggers on changes. Inspired by @bisaloo recent contribution to the [`epinowcast` package](https://github.com/epinowcast/epinowcast/pull/220).
- Updated package linters to be more extensive. Inspired by @bisaloo recent contribution to the [`epinowcast` package](https://github.com/epinowcast/epinowcast/pull/220).
- Resolved all flagged linting issues across the package.

# scoringutils 1.1.2

## Feature updates

- Added a new function, `transform_forecasts()` to make it easy to transform forecasts before scoring them, as suggested in Bosse et al. (2023), https://www.medrxiv.org/content/10.1101/2023.01.23.23284722v1.
- Added a function, `log_shift()` that implements the default transformation function. The function allows to add an offset before applying the logarithm.

# scoringutils 1.1.1

- Added a small change to `interval_score()` which explicitly converts the logical vector to a numeric one. This should happen implicitly anyway, but is now done explicitly in order to avoid issues that may come up if the input vector has a type that doesn't allow the implicit conversion.  

# scoringutils 1.1.0

A minor update to the package with some bug fixes and minor changes.

## Feature updates

## Package updates

- Removed the on attach message which warned of breaking changes in `1.0.0`.
- Renamed the `metric` argument of `summarise_scores()` to `relative_skill_metric`. This argument is now deprecated and will be removed in a future version of the package. Please use the new argument instead.
- Updated the documentation for `score()` and related functions to make the soft requirement for a `model` column in the input data more explicit.
- Updated the documentation for `score()`, `pairwise_comparison()` and `summarise_scores()` to make it clearer what the unit of a single forecast is that is required for computations
- Simplified the function `plot_pairwise_comparison()` which now only supports plotting mean score ratios or p-values and removed the hybrid option to print both at the same time.

## Bug fixes

- Missing baseline forecasts in `pairwise_comparison()` now trigger an explicit and informative error message.
- The requirements table in the getting started vignette is now correct.
- Added support for an optional `sample` column when using a quantile forecast format. Previously this resulted in an error.

# scoringutils 1.0.0

Major update to the package and most package functions with lots of breaking changes.

## Feature updates

- New and updated Readme and vignette.
- The proposed scoring workflow was reworked. Functions were changed so they
can easily be piped and have simplified arguments and outputs.

### New functions and function changes

- The function `eval_forecasts()` was replaced by a function `score()` with a much reduced set of function arguments.
- Functionality to summarise scores and to add relative skill scores was moved
to a function `summarise_scores()`
- New function `check_forecasts()` to analyse input data before scoring
- New function `correlation()` to compute correlations between different metrics
- New function `add_coverage()` to add coverage for specific central prediction intervals.
- New function `avail_forecasts()` allows to visualise the number of available forecasts.
- New function `find_duplicates()` to find duplicate forecasts which cause an error.
- All plotting functions were renamed to begin with `plot_`. Arguments were
simplified.
- The function `pit()` now works based on data.frames. The old `pit` function
was renamed to `pit_sample()`. PIT p-values were removed entirely.
- The function `plot_pit()` now works directly with input as produced by `pit()`
- Many data-handling functions were removed and input types for `score()` were
restricted to sample-based, quantile-based or binary forecasts.
- The function `brier_score()` now returns all brier scores, rather than taking
the mean before returning an output.
- `crps()`, `dss()` and `logs()` were renamed to `crps_sample()`, `dss_sample()`, and
`logs_sample()`

### Bug fixes

- Testing was expanded
- Minor bugs were fixed, for example a bug in the `as_forecast_quantile()` function
(https://github.com/epiforecasts/scoringutils/pull/223)

### Package data updated

- Package data is now based on forecasts submitted to the European Forecast Hub
(https://covid19forecasthub.eu/).
- All example data files were renamed to begin with `example_`.
- A new data set, `summary_metrics` was included that contains a summary of the metrics implemented in `scoringutils`.

## Other breaking changes

- The 'sharpness' component of the weighted interval score was renamed to dispersion. This was done to make it more clear what the component represents and to maintain consistency with what is used in other places.

# scoringutils 0.1.8

## Feature updates

- Added a function `check_forecasts()` that runs some basic checks on the
input data and provides feedback.

# scoringutils 0.1.7.2

## Package updates

- Minor bug fixes (previously, 'interval_score' needed to be among the selected metrics).
- All data.tables are now returned as `table[]` rather than as `table`, such that they don't have to be called twice to display the contents.

# scoringutils 0.1.7

## Feature updates

- Added a function, `pairwise_comparison()` that runs pairwise comparisons between models on the output of `eval_forecasts()`
- Added functionality to compute relative skill within `eval_forecasts()`.
- Added a function to visualise pairwise comparisons.

## Package updates

- The WIS definition change introduced in version 0.1.5 was partly corrected such that the difference in weighting is only introduced when summarising over scores from different interval ranges.
- "sharpness" was renamed to 'mad' in the output of [score()] for sample-based
forecasts.

# scoringutils 0.1.

## Feature updates

- `eval_forecasts()` can now handle a separate forecast and truth data set as 
as input.
- `eval_forecasts()` now supports scoring point forecasts along side quantiles
in a quantile-based format. Currently the only metric used is the absolute error.

## Package updates

- Many functions, especially `eval_forecasts()` got a major rewrite. While 
functionality should be unchanged, the code should now be easier to maintain
- Some of the data-handling functions got renamed, but old names are supported
as well for now.

# scoringutils 0.1.5

## Package updates

- Changed the default definition of the weighted interval score. Previously, 
the median prediction was counted twice, but is no only counted once. If you 
want to go back to the old behaviour, you can call the interval_score function
with the argument `count_median_twice = FALSE`.

# scoringutils 0.1.4

## Feature updates

- Added basic plotting functionality to visualise scores. You can now
easily obtain diagnostic plots based on scores as produced by `score`.
- `correlation_plot()` shows correlation between metrics.
- `plot_ranges()` shows contribution of different prediction intervals to some chosen metric.
- `plot_heatmap()` visualises scores as heatmap.
- `plot_score_table()` shows a coloured summary table of scores.

## package updates

- Renamed "calibration" to "coverage".
- Renamed "true_values" to "true_value" in data.frames.
- Renamed "predictions" to "prediction" in data.frames.
- Renamed "is_overprediction" to "overprediction".
- Renamed "is_underprediction" to "underprediction".

# scoringutils 0.1.3

## (Potentially) Breaking changes

- The by argument in `score` now has a slightly changed meaning. It now denotes the lowest possible grouping unit, i.e. the unit of one observation and needs to be specified explicitly. The default is now `NULL`. The reason for
this change is that most metrics need scoring on the observation level and this the most consistent implementation of this principle. The pit function receives
its grouping now from `summarise_by`. In a similar spirit, `summarise_by` has to
be specified explicitly and e.g. doesn't assume anymore that you want 'range'
to be included.
- For the interval score, `weigh = TRUE` is now the default option.
- Renamed true_values to true_value and predictions to prediction.

## Feature updates

- Updated quantile evaluation metrics in `score`. Bias as well as calibration now take all quantiles into account.
- Included option to summarise scores according to a `summarise_by` argument in `score()` The summary can return the mean, the standard deviation as well
as an arbitrary set of quantiles.
- `score()` can now return pit histograms.
- Switched to `ggplot2` for plotting.

# scoringutils 0.1.2

## (Potentially) Breaking changes

- All scores in score were consistently renamed to lower case. `Interval_score` is now `interval_score`, `CRPS` is now `crps` etc.

## Feature updates

- Included support for grouping scores according to a vector of column names
in `score()`.
- Included support for passing down arguments to lower-level functions in `score()`
- Included support for three new metrics to score quantiles with `score()`: bias, sharpness and calibration

## Package updates

- Example data now has a horizon column to illustrate the use of grouping.
- Documentation updated to explain the above listed changes.

# scoringutils 0.1.1

## Feature updates

- Included support for a long as well as wide input formats for quantile forecasts that are scored with `score()`.

## Package updates

- Updated documentation for the `score()`.
- Added badges to the `README`.<|MERGE_RESOLUTION|>--- conflicted
+++ resolved
@@ -17,13 +17,8 @@
   - `score()` and many other functions now require a validated `forecast` object. `forecast` objects can be created using the functions `as_forecast_point()`, `as_forecast_binary()`, `as_forecast_quantile()`, and `as_forecast_sample()` (which replace the previous `check_forecast()`). A forecast object is a data.table with class `forecast` and an additional class corresponding to the forecast type (e.g. `forecast_quantile`).
   `score()` now returns objects of class `scores` with a stored attribute `metrics` that holds the names of the scoring rules that were used. Users can call `get_metrics()` to access the names of those scoring rules.
   - `score()` now returns one score per forecast, instead of one score per sample or quantile.
-<<<<<<< HEAD
   - Users can now also use their own scoring rules (making use of the `metrics` argument, which takes in a named list of functions). Default scoring rules can be accessed using the functions `metrics_point()`, `metrics_sample()`, `metrics_quantile()`, `metrics_binary()`, and `metrics_nominal()`, which return a named list of scoring rules suitable for the respective forecast type. Column names of scores in the output of `score()` correspond to the names of the scoring rules (i.e. the names of the functions in the list of metrics).
-  - Instead of supplying arguments to `score()` to manipulate individual scoring rules users should now manipulate the metric list being supplied using `customise_metric()` and `select_metric()`.
-=======
-  - Users can now also use their own scoring rules (making use of the `metrics` argument, which takes in a named list of functions). Default scoring rules can be accessed using the functions `metrics_point()`, `metrics_sample()`, `metrics_quantile()` and `metrics_binary()`, which return a named list of scoring rules suitable for the respective forecast type. Column names of scores in the output of `score()` correspond to the names of the scoring rules (i.e. the names of the functions in the list of metrics).
   - Instead of supplying arguments to `score()` to manipulate individual scoring rules users should now manipulate the metric list being supplied using `purrr::partial()` and `select_metric()`. See `?score()` for more information.
->>>>>>> 5cf89ccf
   - the CRPS is now reported as decomposition into dispersion, overprediction and underprediction.
 
 ### Creating a forecast object  
