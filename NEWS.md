# scoringutils 1.2.2.9000

This major update and addresses a variety of comments made by reviewers from the Journal of Statistical Software (see preprint of the manuscript [here](https://arxiv.org/abs/2205.07090)).

The update introduces breaking changes. If you want to keep using the older version, you can download it using `remotes::install_github("epiforecasts/scoringutils@v1.2")`. 

## Package updates
- In `score()`, required columns "true_value" and "prediction" were renamed and replaced by required columns "observed" and "predicted". Scoring functions now also use the function arguments "observed" and "predicted" everywhere consistently. 
<<<<<<< HEAD
- The overall scoring workflow was updated. Most functions now operate on forecast objects, which can be created using the function `as_forecast()`. This function replaces the previous `check_forecast()` function and validates the inputs. `as_forecast()` also allows users to rename required columns and specify the forecast unit in a single step, taking over the functionality of `set_forecast_unit()` in most cases. `score()` is now a generic function that dispatches the correct method based on the forecast type. Forecast types currently supported are "binary", "point", "sample" and "quantile" with corresponding classes "forecast_binary", "forecast_point", "forecast_sample" and "forecast_quantile".
=======
- The overall scoring workflow was updated. `score()` is now a generic function that dispatches the correct method based on the forecast type. forecast types currently supported are "binary", "point", "sample" and "quantile" with corresponding classes "forecast_binary", "forecast_point", "forecast_sample" and "forecast_quantile". An object of class `forecast_*` can be created using the function `as_forecast()`, which also replaces the previous function `check_forecasts()` (see more information below). The function also allows users to rename required columns and specify the forecast unit in a single step, taking over the functionality of `set_forecast_unit()` in most cases.
- `set_forecast_unit()` now errors if any of the values in `forecast_unit` are not columns of the data. 
>>>>>>> 6851f339
- Scoring rules (functions used for scoring) received a consistent interface and input checks:
  - Scoring rules for binary forecasts:
    - `observed`: factor with exactly 2 levels
    - `predicted`: numeric, vector with probabilities
  - Scoring rules for point forecasts:
    - `observed`: numeric vector
    - `predicted`: numeric vector
  - Scoring rules for sample-based forecasts:
    - `observed`: numeric, either a scalar or a vector
    - `predicted`: numeric, a vector (if `observed` is a scalar) or a matrix (if `observed` is a vector)
  - Scoring rules for quantile-based forecasts:
    - `observed`: numeric, either a scalar or a vector
    - `predicted`: numeric, a vector (if `observed` is a scalar) or a matrix (if `observed` is a vector)
    - `quantile_level`: numeric, a vector with quantile-levels. Can alternatively be a matrix of the same shape as `predicted`.
- Users can now supply their own scoring rules to `score()` as a list of functions. Default scoring rules can be accessed using the functions `rules_point()`, `rules_sample()`, `rules_quantile()` and `rules_binary()`, which return a named list of scoring rules suitable for the respective forecast type. Column names of scores in the output of `score()` correspond to the names of the scoring rules (i.e. the names of the functions in the list of scoring rules). 
- `score()` now returns objects of class `scores` with a stored attribute `score_names` that holds the names of the scoring rules that were used. Users can call `get_score_names()` to access the names of those scoring rules. 
- `check_forecasts()` was replaced by a different workflow. There now is a function, `as_forecast()`, that determines forecast type of the data, constructs a forecasting object and validates it using the function `validate_forecast()` (a generic that dispatches the correct method based on the forecast type). Objects of class `forecast_binary`, `forecast_point`, `forecast_sample` and `forecast_quantile` have print methods that fulfill the functionality of `check_forecasts()`.
- Users can test whether an object is of class `forecast_*()` using the function `is_forecast()`. Users can also test for a specific `forecast_*` class using the appropriate `is_forecast.forecast_*` method. For example, to check whether an object is of class `forecast_quantile`, you would use you would use `scoringutils:::is_forecast.forecast_quantile()`.
- The functionality for computing pairwise comparisons was now split from `summarise_scores()`. Instead of doing pairwise comparisons as part of summarising scores, a new function, `add_pairwise_comparison()`, was introduced that takes summarised scores as an input and adds columns with relative skil scores and scaled relative skill scores.
- `add_coverage()` was replaced by a new function, `get_coverage()`. This function comes with an updated workflow where coverage values are computed directly based on the original data and can then be visualised using `plot_interval_coverage()` or `plot_quantile_coverage()`. An example worfklow would be `example_quantile |> as_forecast() |> get_coverage(by = "model") |> plot_interval_coverage()`.
- Support for the interval format was mostly dropped (see PR #525 by @nikosbosse and reviewed by @seabbs)
    - The function `bias_range()` was removed (users should now use `bias_quantile()` instead)
    - The function `interval_score()` was made an internal function rather than being exported to users. We recommend using `wis()` instead. 
- The function `find_duplicates()` was renamed to `get_duplicate_forecasts()`
- Changes to `avail_forecasts()` and `plot_avail_forecasts()`:
  - The function `avail_forecasts()` was renamed to `get_forecast_counts()`. This represents a change in the naming convention where we aim to name functions that provide the user with additional useful information about the data with a prefix "get_". Sees Issue #403 and #521 and PR #511 by @nikosbosse and reviewed by @seabbs for details. 
  - For clarity, the output column in `get_forecast_counts()` was renamed from "Number forecasts" to "count".
  - `get_forecast_counts()` now also displays combinations where there are 0 forecasts, instead of silently dropping corresponding rows.
  - `plot_avail_forecasts()` was renamed `plot_forecast_counts()` in line with the change in the function name. The `x` argument no longer has a default value, as the value will depend on the data provided by the user.
- The deprecated `..density..` was replaced with `after_stat(density)` in ggplot calls.
- Files ending in ".Rda" were renamed to ".rds" where appropriate when used together with `saveRDS()` or `readRDS()`.
- `score()` now calls `na.omit()` on the data, instead of only removing rows with missing values in the columns `observed` and `predicted`. This is because `NA` values in other columns can also mess up e.g. grouping of forecasts according to the unit of a single forecast.
- added documentation for the return value of `summarise_scores()`.
- Removed abs_error and squared_error from the package in favour of `Metrics::ae` and `Metrics::se`.
- Renamed `interval_coverage_quantile()` and `interval_coverage_dev_quantile()` to `interval_coverage()` and `interval_coverage_deviation()`, respectively. Removed `interval_coverage_sample()` as users are now expected to convert to a quantile format first before scoring.
- Added unit tests for `interval_coverage_quantile()` and `interval_coverage_dev_quantile()` in order to make sure that the functions provide the correct warnings when insufficient quantiles are provided.
- Documentation pkgdown pages are now created both for the stable and dev versions.
- Switched to using `cli` for condition handling and signalling, and added tests for all the `check_*()` and `test_*()` functions. See #583 by @jamesmbaazam and reviewed by @nikosbosse and @seabbs.
- Output columns for pairwise comparisons have been renamed to contain the name of the metric used for comparing.
- "range" was consistently renamed to "interval_range" in the code. The "range"-format (which was mostly used internally) was renamed to "interval"-format
- Added a method for `print()` that prints out additional information for `forecast` objects. 
- Added a subsetting `[` operator for scores, so that the score name attribute gets preserved when subsetting.
- Deleted the function `plot_ranges()`. If you want to continue using the functionality, you can find the function code [here](https://github.com/epiforecasts/scoringutils/issues/462).
- Removed the function `plot_predictions()`, as well as its helper function `make_NA()`, in favour of a dedicated Vignette that shows different ways of visualising predictions. For future reference, the function code can be found [here](https://github.com/epiforecasts/scoringutils/issues/659) (Issue #659).

# scoringutils 1.2.2

## Package updates
- `scoringutils` now depends on R 3.6. The change was made since packages `testthat` and `lifecycle`, which are used in `scoringutils` now require R 3.6. We also updated the Github action CI check to work with R 3.6 now. 
- Added a new PR template with a checklist of things to be included in PRs to facilitate the development and review process

## Bug fixes
- Fixes a bug with `set_forecast_unit()` where the function only workded with a data.table, but not a data.frame as an input. 
- The metrics table in the vignette [Details on the metrics implemented in `scoringutils`](https://epiforecasts.io/scoringutils/articles/metric-details.html) had duplicated entries. This was fixed by removing the duplicated rows.

# scoringutils 1.2.1

## Package updates
- This minor update fixes a few issues related to gh actions and the vignettes displayed at epiforecasts.io/scoringutils. It
  - Gets rid of the preferably package in _pkgdown.yml. The theme had a toggle between light and dark theme that didn't work properly
  - Updates the gh pages deploy action to v4 and also cleans up files when triggered
  - Introduces a gh action to automatically render the Readme from Readme.Rmd
  - Removes links to vignettes that have been renamed

# scoringutils 1.2.0

This major release contains a range of new features and bug fixes that have been introduced in minor releases since `1.1.0`. The most important changes are:

- Documentation updated to reflect changes since version 1.1.0, including new transform and workflow functions.
- New `set_forecast_unit()` function allows manual setting of forecast unit.
- `summarise_scores()` gains new `across` argument for summarizing across variables.
- New `transform_forecasts()` and `log_shift()` functions allow forecast transformations. See the documentation for `transform_forecasts()` for more details and an example use case.
- Input checks and test coverage improved for bias functions.
- Bug fix in `get_prediction_type()` for integer matrix input.
- Links to scoringutils paper and citation updates.
- Warning added in `interval_score()` for small interval ranges.
- Linting updates and improvements.

Thanks to @nikosbosse, @seabbs, and @sbfnk for code and review contributions. Thanks to @bisaloo for the suggestion to use a linting GitHub Action that only triggers on changes, and @adrian-lison for the suggestion to add a warning to `interval_score()` if the interval range is between 0 and 1.

## Package updates

- The documentation was updated to reflect the recent changes since `scoringutils 1.1.0`. In particular, usage of the functions `set_forecast_unit()`, `check_forecasts()` and `transform_forecasts()` are now documented in the Vignettes. The introduction of these functions enhances the overall workflow and help to make the code more readable. All functions are designed to be used together with the pipe operator. For example, one can now use something like the following:

```r
example_quantile |> 
  set_forecast_unit(c("model", "location", "forecast_date", "horizon", "target_type")) |> 
  check_forecasts() |> 
  score()
```

Documentation for the `transform_forecasts()` has also been extended. This functions allows the user to easily add transformations of forecasts, as suggested in the paper ["Scoring epidemiological forecasts on transformed scales"](https://www.medrxiv.org/content/10.1101/2023.01.23.23284722v1). In an epidemiological context, for example, it may make sense to apply the natural logarithm first before scoring forecasts, in order to obtain scores that reflect how well models are able to predict exponential growth rates, rather than absolute values. Users can now do something like the following to score a transformed version of the data in addition to the original one:

```r
data <- example_quantile[true_value > 0, ]
data |>
  transform_forecasts(fun = log_shift, offset = 1) |> 
  score() |> 
  summarise_scores(by = c("model", "scale"))
```

Here we use the `log_shift()` function to apply a logarithmic transformation to the forecasts. This function was introduced in `scoringutils 1.1.2` as a helper function that acts just like `log()`, but has an additional argument `offset` that can add a number to every prediction and observed value before applying the log transformation.

## Feature updates

- Made `check_forecasts()` and `score()` pipeable (see issue #290). This means that
users can now directly use the output of `check_forecasts()` as input for
`score()`. As `score()` otherwise runs `check_forecasts()` internally anyway
this simply makes the step explicit and helps writing clearer code.

# scoringutils 1.1.7

Release by @seabbs in #305. Reviewed by @nikosbosse and @sbfnk.

## Breaking changes

- The `prediction_type` argument of `get_forecast_unit()` has been changed dropped. Instead a new internal function `prediction_is_quantile()` is used to detect if a quantile variable is present. Whilst this is an internal function it may impact some users as it is accessible via `find_duplicates().

## Package updates

- Made imputation of the median in `bias_range()` and `bias_quantile()` more obvious to the user as this may cause unexpected behaviour.
- Simplified `bias_range()` so that it uses `bias_quantile()` internally.
- Added additional input checks to `bias_range()`, `bias_quantile()`, and `check_predictions()` to make sure that the input is valid.
- Improve the coverage of unit tests for `bias_range()`, `bias_quantile()`, and `bias_sample()`.
- Updated pairwise comparison unit tests to use more realistic data.

## Bug fixes

- Fixed a bug in `get_prediction_type()` which led to it being unable to correctly detect integer (instead categorising them as continuous) forecasts when the input was a matrix. This issue impacted `bias_sample()` and also `score()` when used with integer forecasts resulting in lower bias scores than expected.

# scoringutils 1.1.6

## Feature updates

- Added a new argument, `across`, to `summarise_scores()`. This argument allows the user to summarise scores across different forecast units as an alternative to specifying `by`. See the documentation for `summarise_scores()` for more details and an example use case.

# scoringutils 1.1.5

## Feature updates

- Added a new function, `set_forecast_unit()` that allows the user to set the forecast unit manually. The function removes all columns that are not relevant for uniquely identifying a single forecast. If not done manually, `scoringutils` attempts to determine the unit of a single automatically by simply assuming that all column names are relevant to determine the forecast unit. This can lead to unexpected behaviour, so setting the forecast unit explicitly can help make the code easier to debug and easier to read (see issue #268). When used as part of a workflow, `set_forecast_unit()` can be directly piped into `check_forecasts()` to check everything is in order.

# scoringutils 1.1.4

## Package updates

- Added links to the scoringutils paper [Evaluating Forecasts with scoringutils in R](https://arxiv.org/abs/2205.07090) to the package.
- Updated citation formatting to comply with newer standards.

# scoringutils 1.1.3

## Package updates

- Added a warning to `interval_score()` if the interval range is between 0 and 1. Thanks to @adrian-lison (see #277) for the suggestion.

## Package updates

- Switched to a linting GitHub Action that only triggers on changes. Inspired by @bisaloo recent contribution to the [`epinowcast` package](https://github.com/epinowcast/epinowcast/pull/220).
- Updated package linters to be more extensive. Inspired by @bisaloo recent contribution to the [`epinowcast` package](https://github.com/epinowcast/epinowcast/pull/220).
- Resolved all flagged linting issues across the package.

# scoringutils 1.1.2

## Feature updates

- Added a new function, `transform_forecasts()` to make it easy to transform forecasts before scoring them, as suggested in Bosse et al. (2023), https://www.medrxiv.org/content/10.1101/2023.01.23.23284722v1.
- Added a function, `log_shift()` that implements the default transformation function. The function allows to add an offset before applying the logarithm.

# scoringutils 1.1.1

- Added a small change to `interval_score()` which explicitly converts the logical vector to a numeric one. This should happen implicitly anyway, but is now done explicitly in order to avoid issues that may come up if the input vector has a type that doesn't allow the implicit conversion.  

# scoringutils 1.1.0

A minor update to the package with some bug fixes and minor changes.

## Feature updates

## Package updates

- Removed the on attach message which warned of breaking changes in `1.0.0`.
- Renamed the `metric` argument of `summarise_scores()` to `relative_skill_metric`. This argument is now deprecated and will be removed in a future version of the package. Please use the new argument instead.
- Updated the documentation for `score()` and related functions to make the soft requirement for a `model` column in the input data more explicit.
- Updated the documentation for `score()`, `pairwise_comparison()` and `summarise_scores()` to make it clearer what the unit of a single forecast is that is required for computations
- Simplified the function `plot_pairwise_comparison()` which now only supports plotting mean score ratios or p-values and removed the hybrid option to print both at the same time.

## Bug fixes

- Missing baseline forecasts in `pairwise_comparison()` now trigger an explicit and informative error message.
- The requirements table in the getting started vignette is now correct.
- Added support for an optional `sample` column when using a quantile forecast format. Previously this resulted in an error.

# scoringutils 1.0.0

Major update to the package and most package functions with lots of breaking changes.

## Feature updates

- New and updated Readme and vignette.
- The proposed scoring workflow was reworked. Functions were changed so they
can easily be piped and have simplified arguments and outputs.

### New functions and function changes

- The function `eval_forecasts()` was replaced by a function `score()` with a much reduced set of function arguments.
- Functionality to summarise scores and to add relative skill scores was moved
to a function `summarise_scores()`
- New function `check_forecasts()` to analyse input data before scoring
- New function `correlation()` to compute correlations between different metrics
- New function `add_coverage()` to add coverage for specific central prediction intervals.
- New function `avail_forecasts()` allows to visualise the number of available forecasts.
- New function `find_duplicates()` to find duplicate forecasts which cause an error.
- All plotting functions were renamed to begin with `plot_`. Arguments were
simplified.
- The function `pit()` now works based on data.frames. The old `pit` function
was renamed to `pit_sample()`. PIT p-values were removed entirely.
- The function `plot_pit()` now works directly with input as produced by `pit()`
- Many data-handling functions were removed and input types for `score()` were
restricted to sample-based, quantile-based or binary forecasts.
- The function `brier_score()` now returns all brier scores, rather than taking
the mean before returning an output.
- `crps()`, `dss()` and `logs()` were renamed to `crps_sample()`, `dss_sample()`, and
`logs_sample()`

### Bug fixes

- Testing was expanded
- Minor bugs were fixed, for example a bug in the `sample_to_quantile()` function
(https://github.com/epiforecasts/scoringutils/pull/223)

### Package data updated

- Package data is now based on forecasts submitted to the European Forecast Hub
(https://covid19forecasthub.eu/).
- All example data files were renamed to begin with `example_`.
- A new data set, `summary_metrics` was included that contains a summary of the metrics implemented in `scoringutils`.

## Other breaking changes

- The 'sharpness' component of the weighted interval score was renamed to dispersion. This was done to make it more clear what the component represents and to maintain consistency with what is used in other places.

# scoringutils 0.1.8

## Feature updates

- Added a function `check_forecasts()` that runs some basic checks on the
input data and provides feedback.

# scoringutils 0.1.7.2

## Package updates

- Minor bug fixes (previously, 'interval_score' needed to be among the selected metrics).
- All data.tables are now returned as `table[]` rather than as `table`, such that they don't have to be called twice to display the contents.

# scoringutils 0.1.7

## Feature updates

- Added a function, `pairwise_comparison()` that runs pairwise comparisons between models on the output of `eval_forecasts()`
- Added functionality to compute relative skill within `eval_forecasts()`.
- Added a function to visualise pairwise comparisons.

## Package updates

- The WIS definition change introduced in version 0.1.5 was partly corrected such that the difference in weighting is only introduced when summarising over scores from different interval ranges.
- "sharpness" was renamed to 'mad' in the output of [score()] for sample-based
forecasts.

# scoringutils 0.1.

## Feature updates

- `eval_forecasts()` can now handle a separate forecast and truth data set as 
as input.
- `eval_forecasts()` now supports scoring point forecasts along side quantiles
in a quantile-based format. Currently the only metric used is the absolute error.

## Package updates

- Many functions, especially `eval_forecasts()` got a major rewrite. While 
functionality should be unchanged, the code should now be easier to maintain
- Some of the data-handling functions got renamed, but old names are supported
as well for now.

# scoringutils 0.1.5

## Package updates

- Changed the default definition of the weighted interval score. Previously, 
the median prediction was counted twice, but is no only counted once. If you 
want to go back to the old behaviour, you can call the interval_score function
with the argument `count_median_twice = FALSE`.

# scoringutils 0.1.4

## Feature updates

- Added basic plotting functionality to visualise scores. You can now
easily obtain diagnostic plots based on scores as produced by `score`.
- `correlation_plot()` shows correlation between metrics.
- `plot_ranges()` shows contribution of different prediction intervals to some chosen metric.
- `plot_heatmap()` visualises scores as heatmap.
- `plot_score_table()` shows a coloured summary table of scores.

## package updates

- Renamed "calibration" to "coverage".
- Renamed "true_values" to "true_value" in data.frames.
- Renamed "predictions" to "prediction" in data.frames.
- Renamed "is_overprediction" to "overprediction".
- Renamed "is_underprediction" to "underprediction".

# scoringutils 0.1.3

## (Potentially) Breaking changes

- The by argument in `score` now has a slightly changed meaning. It now denotes the lowest possible grouping unit, i.e. the unit of one observation and needs to be specified explicitly. The default is now `NULL`. The reason for
this change is that most metrics need scoring on the observation level and this the most consistent implementation of this principle. The pit function receives
its grouping now from `summarise_by`. In a similar spirit, `summarise_by` has to
be specified explicitly and e.g. doesn't assume anymore that you want 'range'
to be included.
- For the interval score, `weigh = TRUE` is now the default option.
- Renamed true_values to true_value and predictions to prediction.

## Feature updates

- Updated quantile evaluation metrics in `score`. Bias as well as calibration now take all quantiles into account.
- Included option to summarise scores according to a `summarise_by` argument in `score()` The summary can return the mean, the standard deviation as well
as an arbitrary set of quantiles.
- `score()` can now return pit histograms.
- Switched to `ggplot2` for plotting.

# scoringutils 0.1.2

## (Potentially) Breaking changes

- All scores in score were consistently renamed to lower case. `Interval_score` is now `interval_score`, `CRPS` is now `crps` etc.

## Feature updates

- Included support for grouping scores according to a vector of column names
in `score()`.
- Included support for passing down arguments to lower-level functions in `score()`
- Included support for three new metrics to score quantiles with `score()`: bias, sharpness and calibration

## Package updates

- Example data now has a horizon column to illustrate the use of grouping.
- Documentation updated to explain the above listed changes.

# scoringutils 0.1.1

## Feature updates

- Included support for a long as well as wide input formats for quantile forecasts that are scored with `score()`.

## Package updates

- Updated documentation for the `score()`.
- Added badges to the `README`.<|MERGE_RESOLUTION|>--- conflicted
+++ resolved
@@ -6,12 +6,8 @@
 
 ## Package updates
 - In `score()`, required columns "true_value" and "prediction" were renamed and replaced by required columns "observed" and "predicted". Scoring functions now also use the function arguments "observed" and "predicted" everywhere consistently. 
-<<<<<<< HEAD
 - The overall scoring workflow was updated. Most functions now operate on forecast objects, which can be created using the function `as_forecast()`. This function replaces the previous `check_forecast()` function and validates the inputs. `as_forecast()` also allows users to rename required columns and specify the forecast unit in a single step, taking over the functionality of `set_forecast_unit()` in most cases. `score()` is now a generic function that dispatches the correct method based on the forecast type. Forecast types currently supported are "binary", "point", "sample" and "quantile" with corresponding classes "forecast_binary", "forecast_point", "forecast_sample" and "forecast_quantile".
-=======
-- The overall scoring workflow was updated. `score()` is now a generic function that dispatches the correct method based on the forecast type. forecast types currently supported are "binary", "point", "sample" and "quantile" with corresponding classes "forecast_binary", "forecast_point", "forecast_sample" and "forecast_quantile". An object of class `forecast_*` can be created using the function `as_forecast()`, which also replaces the previous function `check_forecasts()` (see more information below). The function also allows users to rename required columns and specify the forecast unit in a single step, taking over the functionality of `set_forecast_unit()` in most cases.
 - `set_forecast_unit()` now errors if any of the values in `forecast_unit` are not columns of the data. 
->>>>>>> 6851f339
 - Scoring rules (functions used for scoring) received a consistent interface and input checks:
   - Scoring rules for binary forecasts:
     - `observed`: factor with exactly 2 levels
