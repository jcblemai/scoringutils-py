--- conflicted
+++ resolved
@@ -3,11 +3,8 @@
 - The package now depends on R version at least 4.1.0 as a result of downstream dependencies.
 - Added tolerance for numeric errors when checking that probabilities sum to one in ordinal forecasts (#997)
 - Made computation of p-values optional in pairwise comparisons by allowing `test_type = NULL` in `compare_forecasts()`. When `test_type = NULL`, p-values will be `NA` (#978).
-<<<<<<< HEAD
+- Added a dependency on a scoringRules version >= 1.1.2 which is required for ordinal forecasts (#1006).
 - A bug was fixed in PIT histograms from continuous values
-=======
-- Added a dependency on a scoringRules version >= 1.1.2 which is required for ordinal forecasts (#1006).
->>>>>>> c3f0e33e
 
 # scoringutils 2.1.0
 
