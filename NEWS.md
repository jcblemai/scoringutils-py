--- conflicted
+++ resolved
@@ -2,7 +2,7 @@
 
 This major update and addresses a variety of comments made by reviewers from the Journal of Statistical Software (see preprint of the manuscript [here](https://arxiv.org/abs/2205.07090)).
 
-The update introduces a lot of breaking changes. If you want to keep using the older version, you can download it using `remotes::install_github("epiforecasts/scoringutils@v1.2")`. 
+The update introduces breaking changes. If you want to keep using the older version, you can download it using `remotes::install_github("epiforecasts/scoringutils@v1.2")`. 
 
 ## Package updates
 - In `score()`, required columns "true_value" and "prediction" were renamed and replaced by required columns "observed" and "predicted". Scoring functions now also use the function arguments "observed" and "predicted" everywhere consistently. 
@@ -19,7 +19,6 @@
   - metrics for quantile-based forecasts:
     - `observed`: numeric, either a scalar or a vector
     - `predicted`: numeric, a vector (if `observed` is a scalar) or a matrix (if `observed` is a vector)
-<<<<<<< HEAD
     - `quantile`: numeric, a vector with quantile-levels. Can alternatively be a matrix of the same shape as `predicted`.
 - `check_forecasts()` was replaced by a new function `validate()`. `validate()` validates the input and in that sense fulfills the purpose of `check_forecasts()`. It has different methods: `validate.default()` assigns the input a class based on their forecast type. Other methods validate the input specifically for the various forecast types.
 - The function `find_duplicates()` was renamed to `get_duplicate_forecasts()`
@@ -30,18 +29,7 @@
   - `plot_avail_forecasts()` has been deprecated in favour of an S3 method for `plot()`. An alias is still available, but will be removed in the future.
 - The deprecated `..density..` was replaced with `after_stat(density)` in ggplot calls.
 - Files ending in ".Rda" were renamed to ".rds" where appropriate when used together with `saveRDS()` or `readRDS()`.
-=======
-    - `quantile`: numeric, a vector with quantile-levels. Can alternatively be a matrix of the same shape as `predicted`. 
-- changes to `avail_forecasts()` and `plot_avail_forecasts()`:
-  - the function `avail_forecasts()` was renamed to `available_forecasts()` for consistency with `available_metrics()`. The old function, `avail_forecasts()` is still available as an alias, but will be removed in the future. 
-  - For clarity, the output column in `avail_forecasts()` was renamed from "Number forecasts" to "count". 
-  - `available_forecasts()` now also displays combinations where there are 0 forecasts, instead of silently dropping corresponding rows. 
-  - `plot_avail_forecasts()` has been deprecated in favour of an S3 method for `plot()`. An alias is still available, but will be removed in the future. 
-- remove hard-coded rounding value for `correlation()`. Previously, the function always rounded correlations to two digits. Instead, a new argument, `digits` was introduced and the default set to 0, meaning that no rounding takes place. 
-- the deprecated `..density..` was replaced with `after_stat(density)` in ggplot calls.
-- files ending in ".Rda" were renamed to ".rds" where appropriate when used together with `saveRDS()` or readRDS()`. 
-- add documentation for the return value of `summarise_scores()`. 
->>>>>>> c8e54991
+- added documentation for the return value of `summarise_scores()`. 
 
 # scoringutils 1.2.1
 
