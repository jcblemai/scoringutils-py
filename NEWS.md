--- conflicted
+++ resolved
@@ -1,13 +1,10 @@
 # scoringutils 1.2.2
 
-<<<<<<< HEAD
+## Package updates
+- `scoringutils` now depends on R 3.6. The change was made since packages `testthat` and `lifecycle`, which are used in `scoringutils` now require R 3.6. We also updated the Github action CI check to work with R 3.6 now. 
+
 ## Bug fixes
 - fixes a bug with `set_forecast_unit()` where the function only workded with a data.table, but not a data.frame as an input. 
-
-=======
-## Package updates
-- `scoringutils` now depends on R 3.6. The change was made since packages `testthat` and `lifecycle`, which are used in `scoringutils` now require R 3.6. We also updated the Github action CI check to work with R 3.6 now. 
->>>>>>> e849d60b
 
 # scoringutils 1.2.1
 
