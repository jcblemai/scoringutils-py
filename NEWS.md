--- conflicted
+++ resolved
@@ -1,10 +1,4 @@
-<<<<<<< HEAD
-# News
-
-## scoringutils 0.1.7.2
-=======
 # scoringutils 0.1.7.2
->>>>>>> 5c60c662
 
 ## Package updates
 - minor bug fixes (previously, 'interval_score' needed to be among the 
